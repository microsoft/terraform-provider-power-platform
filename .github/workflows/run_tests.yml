name: Terraform Provider E2E Test

on:
 workflow_dispatch:
 pull_request:
<<<<<<< HEAD
    paths-ignore:
      - 'README.md'
=======
    paths:
      - 'go.mod'
      - '**.go'
>>>>>>> ef016c7d
 push:
    branches:
      - main
    paths:
      - '**.go'
      - 'go.mod'


concurrency:
  group: ${{ github.head_ref || github.run_id }}
  cancel-in-progress: true

permissions:
  id-token: write # This is required for requesting the JWT
  contents: read  # This is required for actions/checkout

jobs:
  # ensure go.mod and go.sum are updated
  depscheck:
    name: Check Dependencies
    runs-on: ubuntu-latest
    steps:

    - name: Harden Runner
      uses: step-security/harden-runner@5c7944e73c4c2a096b17a9cb74d65b6c2bbafbde # v2.9.1
      with:
        egress-policy: audit

    - name: Check out code into the Go module directory
      uses: actions/checkout@692973e3d937129bcbf40652eb9f2f61becf3332 # v4.1.7

    - name: Set up Go
      uses: actions/setup-go@0a12ed9d6a96ab950c8f026ed9f722fe0da7ef32 # v5.0.2
      with:
        cache: true
        go-version-file: 'go.mod'
      id: go


    - name: Run 'go mod tidy' and check for differences
      run: |
        go mod tidy
        git diff --exit-code -- go.mod go.sum || \
        (echo; echo "Unexpected difference in go.mod/go.sum files. Run 'go mod tidy' command or revert any go.mod/go.sum changes and commit."; exit 1)

  # ensure the code builds
  build:
    name: Build
    runs-on: ubuntu-latest
    timeout-minutes: 5
    steps:

    - name: Harden Runner
      uses: step-security/harden-runner@5c7944e73c4c2a096b17a9cb74d65b6c2bbafbde # v2.9.1
      with:
        egress-policy: audit

    - name: Check out code into the Go module directory
      uses: actions/checkout@692973e3d937129bcbf40652eb9f2f61becf3332 # v4.1.7

    - name: Set up Go
      uses: actions/setup-go@0a12ed9d6a96ab950c8f026ed9f722fe0da7ef32 # v5.0.2
      with:
        cache: true
        go-version-file: 'go.mod'
      id: go

    - name: Get dependencies
      run: |
        go mod download

    - name: Build
      run: |
        go build -v .

  # unit_test:
  #   name: Unit Test
  #   needs: build
  #   runs-on: ubuntu-latest
  #   steps:
    
  #   - name: Harden Runner
  #     uses: step-security/harden-runner@5c7944e73c4c2a096b17a9cb74d65b6c2bbafbde # v2.9.1
  #     with:
  #       egress-policy: audit

  #   - name: Check out code into the Go module directory
  #     uses: actions/checkout@692973e3d937129bcbf40652eb9f2f61becf3332 # v4.1.7

  #   - name: Set up Go
  #     uses: actions/setup-go@0a12ed9d6a96ab950c8f026ed9f722fe0da7ef32 # v5.0.2
  #     with:
  #       cache: true
  #       go-version-file: 'go.mod'
  #       id: go

  #   - name: Run unit tests
  #     run: |
  #       go clean -testcache
<<<<<<< HEAD
  #       go test -p 4 -failfast -v ./... -run "^TestUnit" -coverprofile=unit-test-coverage.out
=======
  #       go test -p 16 -failfast -v ./... -run "^TestUnit" -coverprofile=unit-test-coverage.out
>>>>>>> ef016c7d
  #       go tool cover -html=unit-test-coverage.out -o unit-test-coverage.cov.html

  #   - name: Upload Coverage Artifacts
  #     uses: actions/upload-artifact@834a144ee995460fba8ed112a2fc961b36a5ec5a # v4.3.6
  #     with:
  #       name: Unit Test Coverage
  #       path: unit-test-coverage.cov.html

  acceptance_test:
    name: Acceptance Test
    needs: build
    runs-on: ubuntu-latest
    steps:
    
    - name: Harden Runner
      uses: step-security/harden-runner@5c7944e73c4c2a096b17a9cb74d65b6c2bbafbde # v2.9.1
      with:
        egress-policy: audit

    - name: Check out code into the Go module directory
      uses: actions/checkout@692973e3d937129bcbf40652eb9f2f61becf3332 # v4.1.7

    - name: Set up Go
      uses: actions/setup-go@0a12ed9d6a96ab950c8f026ed9f722fe0da7ef32 # v5.0.2
      with:
        cache: true
        go-version-file: 'go.mod'
        id: go

    - name: Get dependencies
      run: |
        go install github.com/golangci/golangci-lint/cmd/golangci-lint@v1.49.0
        go mod download
    
    - name: "Set up Terraform"
      uses: hashicorp/setup-terraform@v3

    - name: Download Terraform Providers
      run: |
          mkdir deps
          cp .devcontainer/features/acceptance_test_dependencies/main.tf deps/main.tf
          cd deps
          terraform init
          find .terraform/providers/ -type f -exec cp {} . \;
          
    - name: Setting up local provider install
      run: |
          cp .devcontainer/features/local_provider_dev/terraform.rc deps/terraform.rc
          cd deps
          sed -i "s|/go/bin|${GITHUB_WORKSPACE}/deps|g" terraform.rc
          cat terraform.rc
          
    
    - name: Run acceptance tests
      run: |
        export TF_CLI_CONFIG_FILE="${GITHUB_WORKSPACE}/deps/terraform.rc"
<<<<<<< HEAD
        export TF_LOG=WARN
=======
        export TF_LOG=ERROR
>>>>>>> ef016c7d
        export TF_ACC=1
        export POWER_PLATFORM_USE_OIDC=true
        export POWER_PLATFORM_TENANT_ID='${{ secrets.ACCEPTANCE_TESTS_ENV_TENANT_ID }}'
        export POWER_PLATFORM_CLIENT_ID='${{ secrets.ACCEPTANCE_TESTS_ENV_CLIENT_ID }}'
        export ARM_USE_OIDC="true"
        export ARM_CLIENT_ID='${{ secrets.ACCEPTANCE_TESTS_ENV_CLIENT_ID }}'
        export ARM_TENANT_ID='${{ secrets.ACCEPTANCE_TESTS_ENV_TENANT_ID }}'
        export ARM_SUBSCRIPTION_ID='${{ secrets.ACCEPTANCE_TESTS_ENV_SUBSCRIPTION_ID }}'
        go clean -testcache
<<<<<<< HEAD
        go test -p 8 -failfast -v ./... -run ^TestAcc -coverprofile=acc-test-coverage.out -timeout 300m
=======
        go test -p 10 -failfast -v ./... -run ^TestAcc -coverprofile=acc-test-coverage.out -timeout 300m
>>>>>>> ef016c7d
        go tool cover -html=acc-test-coverage.out -o acc-test-coverage.cov.html

    - name: Upload Coverage Artifacts
      uses: actions/upload-artifact@50769540e7f4bd5e21e526ee35c689e35e0d6874 # v4.4.0
      with:
        name: Acceptance Test Coverage
        path: acc-test-coverage.cov.html<|MERGE_RESOLUTION|>--- conflicted
+++ resolved
@@ -3,14 +3,9 @@
 on:
  workflow_dispatch:
  pull_request:
-<<<<<<< HEAD
-    paths-ignore:
-      - 'README.md'
-=======
     paths:
       - 'go.mod'
       - '**.go'
->>>>>>> ef016c7d
  push:
     branches:
       - main
@@ -110,11 +105,7 @@
   #   - name: Run unit tests
   #     run: |
   #       go clean -testcache
-<<<<<<< HEAD
-  #       go test -p 4 -failfast -v ./... -run "^TestUnit" -coverprofile=unit-test-coverage.out
-=======
   #       go test -p 16 -failfast -v ./... -run "^TestUnit" -coverprofile=unit-test-coverage.out
->>>>>>> ef016c7d
   #       go tool cover -html=unit-test-coverage.out -o unit-test-coverage.cov.html
 
   #   - name: Upload Coverage Artifacts
@@ -171,11 +162,7 @@
     - name: Run acceptance tests
       run: |
         export TF_CLI_CONFIG_FILE="${GITHUB_WORKSPACE}/deps/terraform.rc"
-<<<<<<< HEAD
         export TF_LOG=WARN
-=======
-        export TF_LOG=ERROR
->>>>>>> ef016c7d
         export TF_ACC=1
         export POWER_PLATFORM_USE_OIDC=true
         export POWER_PLATFORM_TENANT_ID='${{ secrets.ACCEPTANCE_TESTS_ENV_TENANT_ID }}'
@@ -185,11 +172,7 @@
         export ARM_TENANT_ID='${{ secrets.ACCEPTANCE_TESTS_ENV_TENANT_ID }}'
         export ARM_SUBSCRIPTION_ID='${{ secrets.ACCEPTANCE_TESTS_ENV_SUBSCRIPTION_ID }}'
         go clean -testcache
-<<<<<<< HEAD
         go test -p 8 -failfast -v ./... -run ^TestAcc -coverprofile=acc-test-coverage.out -timeout 300m
-=======
-        go test -p 10 -failfast -v ./... -run ^TestAcc -coverprofile=acc-test-coverage.out -timeout 300m
->>>>>>> ef016c7d
         go tool cover -html=acc-test-coverage.out -o acc-test-coverage.cov.html
 
     - name: Upload Coverage Artifacts
