name: Terraform Provider Tests

on:
  workflow_dispatch:
  schedule:
     # run at 4 AM UTC every day
     - cron:  '0 4 * * *' 
  pull_request:
     paths:
       - 'go.mod'
  push:
     branches:
       - main

concurrency:
  group: acceptancetests
  cancel-in-progress: false

permissions:
  id-token: write # This is required for requesting the JWT
  contents: read  # This is required for actions/checkout

jobs:
  # ensure go.mod and go.sum are updated
  depscheck:
    name: Check Dependencies
    runs-on: ubuntu-latest
    steps:

    - name: Harden Runner
      uses: step-security/harden-runner@91182cccc01eb5e619899d80e4e971d6181294a7 # v2.10.1
      with:
        egress-policy: audit

    - name: Check out code into the Go module directory
      uses: actions/checkout@692973e3d937129bcbf40652eb9f2f61becf3332 # v4.1.7

    - name: Set up Go
      uses: actions/setup-go@0a12ed9d6a96ab950c8f026ed9f722fe0da7ef32 # v5.0.2
      with:
        cache: true
        go-version-file: 'go.mod'
      id: go


    - name: Run 'go mod tidy' and check for differences
      run: |
        go mod tidy
        git diff --exit-code -- go.mod go.sum || \
        (echo; echo "Unexpected difference in go.mod/go.sum files. Run 'go mod tidy' command or revert any go.mod/go.sum changes and commit."; exit 1)

  # ensure the code builds
  build:
    name: Build
    runs-on: ubuntu-latest
    timeout-minutes: 5
    steps:

    - name: Harden Runner
      uses: step-security/harden-runner@91182cccc01eb5e619899d80e4e971d6181294a7 # v2.10.1
      with:
        egress-policy: audit

    - name: Check out code into the Go module directory
      uses: actions/checkout@692973e3d937129bcbf40652eb9f2f61becf3332 # v4.1.7

    - name: Set up Go
      uses: actions/setup-go@0a12ed9d6a96ab950c8f026ed9f722fe0da7ef32 # v5.0.2
      with:
        cache: true
        go-version-file: 'go.mod'
      id: go

    - name: Get dependencies
      run: |
        go mod download

    - name: Build
      run: |
        go build -v .

  tests:
    name: Running Test
    needs: build
    runs-on: ubuntu-latest
    steps:
    
    - name: Harden Runner
      uses: step-security/harden-runner@91182cccc01eb5e619899d80e4e971d6181294a7 # v2.10.1
      with:
        egress-policy: audit

    - name: Check out code into the Go module directory
      uses: actions/checkout@692973e3d937129bcbf40652eb9f2f61becf3332 # v4.1.7

    - name: Set up Go
      uses: actions/setup-go@0a12ed9d6a96ab950c8f026ed9f722fe0da7ef32 # v5.0.2
      with:
        cache: true
        go-version-file: 'go.mod'
      id: go

    - name: Get dependencies
      run: |
        go install github.com/golangci/golangci-lint/cmd/golangci-lint@v1.49.0
        go mod download
    
    - name: "Set up Terraform"
      uses: hashicorp/setup-terraform@v3  
    
    - name: Run tests
      env: 
<<<<<<< HEAD
        TF_CLI_CONFIG_FILE: ${{ github.workspace }}/.terraformrc
=======
>>>>>>> 1adbff0d
        TF_LOG: WARN
        TF_ACC: 1
        POWER_PLATFORM_USE_OIDC: true
        POWER_PLATFORM_TENANT_ID: ${{ secrets.ACCEPTANCE_TESTS_ENV_TENANT_ID }}
        POWER_PLATFORM_CLIENT_ID: ${{ secrets.ACCEPTANCE_TESTS_ENV_CLIENT_ID }}
        ARM_USE_OIDC: true
        ARM_CLIENT_ID: ${{ secrets.ACCEPTANCE_TESTS_ENV_CLIENT_ID }}
        ARM_TENANT_ID: ${{ secrets.ACCEPTANCE_TESTS_ENV_TENANT_ID }}
        ARM_SUBSCRIPTION_ID: ${{ secrets.ACCEPTANCE_TESTS_ENV_SUBSCRIPTION_ID }}
      run: |
        go clean -testcache
        go test -p 10 -v ./... -run ^Test -coverprofile=test-coverage.out -timeout 300m
        go tool cover -html=test-coverage.out -o test-coverage.cov.html

    - name: Upload Coverage Artifacts
      uses: actions/upload-artifact@50769540e7f4bd5e21e526ee35c689e35e0d6874 # v4.4.0
      with:
        name: Test Coverage
        path: coverage.cov.html<|MERGE_RESOLUTION|>--- conflicted
+++ resolved
@@ -110,10 +110,6 @@
     
     - name: Run tests
       env: 
-<<<<<<< HEAD
-        TF_CLI_CONFIG_FILE: ${{ github.workspace }}/.terraformrc
-=======
->>>>>>> 1adbff0d
         TF_LOG: WARN
         TF_ACC: 1
         POWER_PLATFORM_USE_OIDC: true
