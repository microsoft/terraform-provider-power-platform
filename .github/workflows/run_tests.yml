name: Terraform Provider Tests

on:
 workflow_dispatch:
 schedule:
    # run at 4 AM UTC every day
    - cron:  '0 4 * * *' 
 pull_request:
    paths:
      - 'go.mod'
 push:
    branches:
      - main
<<<<<<< HEAD
=======
    
>>>>>>> 83cb1946

concurrency:
  group: acceptancetests
  cancel-in-progress: true

permissions:
  id-token: write # This is required for requesting the JWT
  contents: read  # This is required for actions/checkout

jobs:
  # ensure go.mod and go.sum are updated
  depscheck:
    name: Check Dependencies
    runs-on: ubuntu-latest
    steps:

    - name: Harden Runner
      uses: step-security/harden-runner@5c7944e73c4c2a096b17a9cb74d65b6c2bbafbde # v2.9.1
      with:
        egress-policy: audit

    - name: Check out code into the Go module directory
      uses: actions/checkout@692973e3d937129bcbf40652eb9f2f61becf3332 # v4.1.7

    - name: Set up Go
      uses: actions/setup-go@0a12ed9d6a96ab950c8f026ed9f722fe0da7ef32 # v5.0.2
      with:
        cache: true
        go-version-file: 'go.mod'
      id: go


    - name: Run 'go mod tidy' and check for differences
      run: |
        go mod tidy
        git diff --exit-code -- go.mod go.sum || \
        (echo; echo "Unexpected difference in go.mod/go.sum files. Run 'go mod tidy' command or revert any go.mod/go.sum changes and commit."; exit 1)

  # ensure the code builds
  build:
    name: Build
    runs-on: ubuntu-latest
    timeout-minutes: 5
    steps:

    - name: Harden Runner
      uses: step-security/harden-runner@5c7944e73c4c2a096b17a9cb74d65b6c2bbafbde # v2.9.1
      with:
        egress-policy: audit

    - name: Check out code into the Go module directory
      uses: actions/checkout@692973e3d937129bcbf40652eb9f2f61becf3332 # v4.1.7

    - name: Set up Go
      uses: actions/setup-go@0a12ed9d6a96ab950c8f026ed9f722fe0da7ef32 # v5.0.2
      with:
        cache: true
        go-version-file: 'go.mod'
      id: go

    - name: Get dependencies
      run: |
        go mod download

    - name: Build
      run: |
        go build -v .

  tests:
    name: Running Test
    needs: build
    runs-on: ubuntu-latest
    steps:
    
    - name: Harden Runner
      uses: step-security/harden-runner@5c7944e73c4c2a096b17a9cb74d65b6c2bbafbde # v2.9.1
      with:
        egress-policy: audit

    - name: Check out code into the Go module directory
      uses: actions/checkout@692973e3d937129bcbf40652eb9f2f61becf3332 # v4.1.7

    - name: Set up Go
      uses: actions/setup-go@0a12ed9d6a96ab950c8f026ed9f722fe0da7ef32 # v5.0.2
      with:
        cache: true
        go-version-file: 'go.mod'
        id: go

    - name: Get dependencies
      run: |
        go install github.com/golangci/golangci-lint/cmd/golangci-lint@v1.49.0
        go mod download
    
    - name: "Set up Terraform"
      uses: hashicorp/setup-terraform@v3

    - name: Download Terraform Providers
      run: |
          mkdir deps
          cp .devcontainer/features/acceptance_test_dependencies/main.tf deps/main.tf
          cd deps
          terraform init
          find .terraform/providers/ -type f -exec cp {} . \;
          
    - name: Setting up local provider install
      run: |
          cp .devcontainer/features/local_provider_dev/terraform.rc deps/terraform.rc
          cd deps
          sed -i "s|/go/bin|${GITHUB_WORKSPACE}/deps|g" terraform.rc
          cat terraform.rc
    
    
    - name: Run tests
      run: |
        export TF_CLI_CONFIG_FILE="${GITHUB_WORKSPACE}/deps/terraform.rc"
        export TF_LOG=WARN
        export TF_ACC=1
        export POWER_PLATFORM_USE_OIDC=true
        export POWER_PLATFORM_TENANT_ID='${{ secrets.ACCEPTANCE_TESTS_ENV_TENANT_ID }}'
        export POWER_PLATFORM_CLIENT_ID='${{ secrets.ACCEPTANCE_TESTS_ENV_CLIENT_ID }}'
        export ARM_USE_OIDC="true"
        export ARM_CLIENT_ID='${{ secrets.ACCEPTANCE_TESTS_ENV_CLIENT_ID }}'
        export ARM_TENANT_ID='${{ secrets.ACCEPTANCE_TESTS_ENV_TENANT_ID }}'
        export ARM_SUBSCRIPTION_ID='${{ secrets.ACCEPTANCE_TESTS_ENV_SUBSCRIPTION_ID }}'
        go clean -testcache
<<<<<<< HEAD
        go test -p 10 -failfast -v ./... -run ^TestAccSolution -coverprofile=acc-test-coverage.out -timeout 300m
        go tool cover -html=acc-test-coverage.out -o acc-test-coverage.cov.html
=======
        go test -p 10 -failfast -v ./... -run ^Test -coverprofile=test-coverage.out -timeout 300m
        go tool cover -html=test-coverage.out -o test-coverage.cov.html
>>>>>>> 83cb1946

    - name: Upload Coverage Artifacts
      uses: actions/upload-artifact@50769540e7f4bd5e21e526ee35c689e35e0d6874 # v4.4.0
      with:
        name: Test Coverage
<<<<<<< HEAD
        path: test-coverage.cov.html
=======
        path: coverage.cov.html
>>>>>>> 83cb1946
<|MERGE_RESOLUTION|>--- conflicted
+++ resolved
@@ -11,10 +11,7 @@
  push:
     branches:
       - main
-<<<<<<< HEAD
-=======
     
->>>>>>> 83cb1946
 
 concurrency:
   group: acceptancetests
@@ -141,20 +138,11 @@
         export ARM_TENANT_ID='${{ secrets.ACCEPTANCE_TESTS_ENV_TENANT_ID }}'
         export ARM_SUBSCRIPTION_ID='${{ secrets.ACCEPTANCE_TESTS_ENV_SUBSCRIPTION_ID }}'
         go clean -testcache
-<<<<<<< HEAD
-        go test -p 10 -failfast -v ./... -run ^TestAccSolution -coverprofile=acc-test-coverage.out -timeout 300m
-        go tool cover -html=acc-test-coverage.out -o acc-test-coverage.cov.html
-=======
         go test -p 10 -failfast -v ./... -run ^Test -coverprofile=test-coverage.out -timeout 300m
         go tool cover -html=test-coverage.out -o test-coverage.cov.html
->>>>>>> 83cb1946
 
     - name: Upload Coverage Artifacts
       uses: actions/upload-artifact@50769540e7f4bd5e21e526ee35c689e35e0d6874 # v4.4.0
       with:
         name: Test Coverage
-<<<<<<< HEAD
-        path: test-coverage.cov.html
-=======
-        path: coverage.cov.html
->>>>>>> 83cb1946
+        path: coverage.cov.html