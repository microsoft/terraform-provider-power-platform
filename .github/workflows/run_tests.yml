name: Terraform Provider Tests

on:
  workflow_dispatch:
  schedule:
     # run at 4 AM UTC every day
     - cron:  '0 4 * * *' 
  pull_request:
  push:
     branches:
       - main

concurrency:
  group: acceptancetests
  cancel-in-progress: false

permissions:
  id-token: write # This is required for requesting the JWT
  contents: read  # This is required for actions/checkout

jobs:
  should_run:
    runs-on: ubuntu-latest
    if: github.event_name != 'pull_request' || (github.event_name == 'pull_request' && contains(github.event.pull_request.labels.*.name, 'run-acceptance-tests'))
    outputs:
      acceptance_tests: ${{ steps.set_acceptance_tests.outputs.acceptance_tests }}
    steps:
      - id: set_acceptance_tests
        name: Only run acceptance tests if necessary
        run: echo "::set-output name=acceptance_tests::true"
  # ensure go.mod and go.sum are updated
  depscheck:
    name: Check Dependencies
    runs-on: ubuntu-latest
    needs: should_run
    if: ${{ needs.should_run.outputs.acceptance_tests == 'true' }}
    steps:

    - name: Harden Runner
      uses: step-security/harden-runner@91182cccc01eb5e619899d80e4e971d6181294a7 # v2.10.1
      with:
        egress-policy: audit

    - name: Check out code into the Go module directory
      uses: actions/checkout@692973e3d937129bcbf40652eb9f2f61becf3332 # v4.1.7

    - name: Set up Go
      uses: actions/setup-go@0a12ed9d6a96ab950c8f026ed9f722fe0da7ef32 # v5.0.2
      with:
        cache: true
        go-version-file: 'go.mod'
      id: go


    - name: Run 'go mod tidy' and check for differences
      run: |
        go mod tidy
        git diff --exit-code -- go.mod go.sum || \
        (echo; echo "Unexpected difference in go.mod/go.sum files. Run 'go mod tidy' command or revert any go.mod/go.sum changes and commit."; exit 1)

  # ensure the code builds
  build:
    name: Build
    runs-on: ubuntu-latest
    needs: should_run
    if: ${{ needs.should_run.outputs.acceptance_tests == 'true' }}
    timeout-minutes: 5
    steps:

    - name: Harden Runner
      uses: step-security/harden-runner@91182cccc01eb5e619899d80e4e971d6181294a7 # v2.10.1
      with:
        egress-policy: audit

    - name: Check out code into the Go module directory
      uses: actions/checkout@692973e3d937129bcbf40652eb9f2f61becf3332 # v4.1.7

    - name: Set up Go
      uses: actions/setup-go@0a12ed9d6a96ab950c8f026ed9f722fe0da7ef32 # v5.0.2
      with:
        cache: true
        go-version-file: 'go.mod'
      id: go

    - name: Get dependencies
      run: |
        go mod download

    - name: Build
      run: |
        go build -v .

  tests:
    name: Running Test
    needs: [build, should_run]
    if: ${{ needs.should_run.outputs.acceptance_tests == 'true' }}
    runs-on: ubuntu-latest
    steps:
    
    - name: Harden Runner
      uses: step-security/harden-runner@91182cccc01eb5e619899d80e4e971d6181294a7 # v2.10.1
      with:
        egress-policy: audit

    - name: Check out code into the Go module directory
      uses: actions/checkout@692973e3d937129bcbf40652eb9f2f61becf3332 # v4.1.7

    - name: Set up Go
      uses: actions/setup-go@0a12ed9d6a96ab950c8f026ed9f722fe0da7ef32 # v5.0.2
      with:
        cache: true
        go-version-file: 'go.mod'
      id: go

    - name: Get dependencies
      run: |
        go install github.com/golangci/golangci-lint/cmd/golangci-lint@v1.49.0
        go mod download
    
    - name: "Set up Terraform"
      uses: hashicorp/setup-terraform@v3  
    
    - name: Install Power Platform Tools
      if: success() || failure()
      uses: microsoft/powerplatform-actions/actions-install@v1

    - name: Environments cleanup
      if: success() || failure()
      shell: pwsh
      run: |
        dotnet tool install --global Microsoft.PowerApps.CLI.Tool
        pac auth create --githubFederated --tenant ${{ secrets.ACCEPTANCE_TESTS_ENV_TENANT_ID }} --applicationId ${{ secrets.ACCEPTANCE_TESTS_ENV_CLIENT_ID }}
        $environmentsList = (pac admin list --name "TestAcc" --json | ConvertFrom-Json)
        $environmentsList | ForEach-Object -Parallel {
            if ($_.DisplayName.StartsWith("TestAcc")){
                Write-Output $_.DisplayName
                pac admin delete -env $_.EnvironmentID
            }
        } -ThrottleLimit 15

    - name: Run tests
      env: 
        TF_LOG: DEBUG
        TF_ACC: 1
        POWER_PLATFORM_USE_OIDC: true
        POWER_PLATFORM_TENANT_ID: ${{ secrets.ACCEPTANCE_TESTS_ENV_TENANT_ID }}
        POWER_PLATFORM_CLIENT_ID: ${{ secrets.ACCEPTANCE_TESTS_ENV_CLIENT_ID }}
        ARM_USE_OIDC: true
        ARM_CLIENT_ID: ${{ secrets.ACCEPTANCE_TESTS_ENV_CLIENT_ID }}
        ARM_TENANT_ID: ${{ secrets.ACCEPTANCE_TESTS_ENV_TENANT_ID }}
        ARM_SUBSCRIPTION_ID: ${{ secrets.ACCEPTANCE_TESTS_ENV_SUBSCRIPTION_ID }}
      run: |
        go clean -testcache
        go test -p 3 -v ./... -run ^Test -coverprofile=test-coverage.out -timeout 300m
        go tool cover -html=test-coverage.out -o test-coverage.cov.html

    - name: Upload Coverage Artifacts
      if: success() || failure()
      uses: actions/upload-artifact@b4b15b8c7c6ac21ea08fcf65892d2ee8f75cf882 # v4.4.3
      with:
        name: Test Coverage
        path: test-coverage.cov.html

    - name: Upload results to Codecov
      uses: codecov/codecov-action@v4
      with:
        file: test-coverage.out
        token: ${{ secrets.CODECOV_TOKEN }}
    
<<<<<<< HEAD
=======
    - name: Install Power Platform Tools
      if: success() || failure()
      uses: microsoft/powerplatform-actions/actions-install@v1

    - name: Environments cleanup
      if: success() || failure()
      shell: pwsh
      run: |
        dotnet tool install --global Microsoft.PowerApps.CLI.Tool
        pac auth create --githubFederated --tenant ${{ secrets.ACCEPTANCE_TESTS_ENV_TENANT_ID }} --applicationId ${{ secrets.ACCEPTANCE_TESTS_ENV_CLIENT_ID }}
        $environmentsList = (pac admin list --name "TestAcc" --json | ConvertFrom-Json)
        $environmentsList | ForEach-Object -Parallel {
            if ($_.DisplayName.StartsWith("TestAcc")){
                Write-Output $_.DisplayName
                pac admin delete -env $_.EnvironmentID
            }
        } -ThrottleLimit 15
>>>>>>> 8385f36e
<|MERGE_RESOLUTION|>--- conflicted
+++ resolved
@@ -165,25 +165,4 @@
       uses: codecov/codecov-action@v4
       with:
         file: test-coverage.out
-        token: ${{ secrets.CODECOV_TOKEN }}
-    
-<<<<<<< HEAD
-=======
-    - name: Install Power Platform Tools
-      if: success() || failure()
-      uses: microsoft/powerplatform-actions/actions-install@v1
-
-    - name: Environments cleanup
-      if: success() || failure()
-      shell: pwsh
-      run: |
-        dotnet tool install --global Microsoft.PowerApps.CLI.Tool
-        pac auth create --githubFederated --tenant ${{ secrets.ACCEPTANCE_TESTS_ENV_TENANT_ID }} --applicationId ${{ secrets.ACCEPTANCE_TESTS_ENV_CLIENT_ID }}
-        $environmentsList = (pac admin list --name "TestAcc" --json | ConvertFrom-Json)
-        $environmentsList | ForEach-Object -Parallel {
-            if ($_.DisplayName.StartsWith("TestAcc")){
-                Write-Output $_.DisplayName
-                pac admin delete -env $_.EnvironmentID
-            }
-        } -ThrottleLimit 15
->>>>>>> 8385f36e
+        token: ${{ secrets.CODECOV_TOKEN }}