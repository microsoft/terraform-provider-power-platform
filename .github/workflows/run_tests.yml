name: Terraform Provider Tests

on:
 workflow_dispatch:
<<<<<<< HEAD
 pull_request:
    paths:
      - 'go.mod'
      - '**.go'
=======
 schedule:
    # run at 4 AM UTC every day
    - cron:  '0 4 * * *' 
 pull_request:
    paths:
      - 'go.mod'
>>>>>>> 740c77e0
 push:
    branches:
      - main
    

concurrency:
  group: acceptancetests
  cancel-in-progress: true

permissions:
  id-token: write # This is required for requesting the JWT
  contents: read  # This is required for actions/checkout

jobs:
  # ensure go.mod and go.sum are updated
  depscheck:
    name: Check Dependencies
    runs-on: ubuntu-latest
    steps:

    - name: Harden Runner
      uses: step-security/harden-runner@5c7944e73c4c2a096b17a9cb74d65b6c2bbafbde # v2.9.1
      with:
        egress-policy: audit

    - name: Check out code into the Go module directory
      uses: actions/checkout@692973e3d937129bcbf40652eb9f2f61becf3332 # v4.1.7

    - name: Set up Go
      uses: actions/setup-go@0a12ed9d6a96ab950c8f026ed9f722fe0da7ef32 # v5.0.2
      with:
        cache: true
        go-version-file: 'go.mod'
      id: go


    - name: Run 'go mod tidy' and check for differences
      run: |
        go mod tidy
        git diff --exit-code -- go.mod go.sum || \
        (echo; echo "Unexpected difference in go.mod/go.sum files. Run 'go mod tidy' command or revert any go.mod/go.sum changes and commit."; exit 1)

  # ensure the code builds
  build:
    name: Build
    runs-on: ubuntu-latest
    timeout-minutes: 5
    steps:

    - name: Harden Runner
      uses: step-security/harden-runner@5c7944e73c4c2a096b17a9cb74d65b6c2bbafbde # v2.9.1
      with:
        egress-policy: audit

    - name: Check out code into the Go module directory
      uses: actions/checkout@692973e3d937129bcbf40652eb9f2f61becf3332 # v4.1.7

    - name: Set up Go
      uses: actions/setup-go@0a12ed9d6a96ab950c8f026ed9f722fe0da7ef32 # v5.0.2
      with:
        cache: true
        go-version-file: 'go.mod'
      id: go

    - name: Get dependencies
      run: |
        go mod download

    - name: Build
      run: |
        go build -v .

  tests:
    name: Running Test
    needs: build
    runs-on: ubuntu-latest
    steps:
    
    - name: Harden Runner
      uses: step-security/harden-runner@5c7944e73c4c2a096b17a9cb74d65b6c2bbafbde # v2.9.1
      with:
        egress-policy: audit

    - name: Check out code into the Go module directory
      uses: actions/checkout@692973e3d937129bcbf40652eb9f2f61becf3332 # v4.1.7

    - name: Set up Go
      uses: actions/setup-go@0a12ed9d6a96ab950c8f026ed9f722fe0da7ef32 # v5.0.2
      with:
        cache: true
        go-version-file: 'go.mod'
        id: go

    - name: Get dependencies
      run: |
        go install github.com/golangci/golangci-lint/cmd/golangci-lint@v1.49.0
        go mod download
    
    - name: "Set up Terraform"
      uses: hashicorp/setup-terraform@v3

    - name: Download Terraform Providers
      run: |
          mkdir deps
          cp .devcontainer/features/acceptance_test_dependencies/main.tf deps/main.tf
          cd deps
          terraform init
          find .terraform/providers/ -type f -exec cp {} . \;
          
    - name: Setting up local provider install
      run: |
          cp .devcontainer/features/local_provider_dev/terraform.rc deps/terraform.rc
          cd deps
          sed -i "s|/go/bin|${GITHUB_WORKSPACE}/deps|g" terraform.rc
          cat terraform.rc
    
    
    - name: Run tests
      run: |
        export TF_CLI_CONFIG_FILE="${GITHUB_WORKSPACE}/deps/terraform.rc"
        export TF_LOG=WARN
        export TF_ACC=1
        export POWER_PLATFORM_USE_OIDC=true
        export POWER_PLATFORM_TENANT_ID='${{ secrets.ACCEPTANCE_TESTS_ENV_TENANT_ID }}'
        export POWER_PLATFORM_CLIENT_ID='${{ secrets.ACCEPTANCE_TESTS_ENV_CLIENT_ID }}'
        export ARM_USE_OIDC="true"
        export ARM_CLIENT_ID='${{ secrets.ACCEPTANCE_TESTS_ENV_CLIENT_ID }}'
        export ARM_TENANT_ID='${{ secrets.ACCEPTANCE_TESTS_ENV_TENANT_ID }}'
        export ARM_SUBSCRIPTION_ID='${{ secrets.ACCEPTANCE_TESTS_ENV_SUBSCRIPTION_ID }}'
        go clean -testcache
<<<<<<< HEAD
        go test -p 10 -failfast -v ./... -run ^Test -coverprofile=acc-test-coverage.out -timeout 300m
        go tool cover -html=acc-test-coverage.out -o acc-test-coverage.cov.html
=======
        go test -p 10 -failfast -v ./... -run ^Test -coverprofile=test-coverage.out -timeout 300m
        go tool cover -html=test-coverage.out -o test-coverage.cov.html
>>>>>>> 740c77e0

    - name: Upload Coverage Artifacts
      uses: actions/upload-artifact@50769540e7f4bd5e21e526ee35c689e35e0d6874 # v4.4.0
      with:
        name: Test Coverage
<<<<<<< HEAD
        path: test-coverage.cov.html
=======
        path: coverage.cov.html
>>>>>>> 740c77e0
<|MERGE_RESOLUTION|>--- conflicted
+++ resolved
@@ -2,19 +2,12 @@
 
 on:
  workflow_dispatch:
-<<<<<<< HEAD
- pull_request:
-    paths:
-      - 'go.mod'
-      - '**.go'
-=======
  schedule:
     # run at 4 AM UTC every day
     - cron:  '0 4 * * *' 
  pull_request:
     paths:
       - 'go.mod'
->>>>>>> 740c77e0
  push:
     branches:
       - main
@@ -145,20 +138,11 @@
         export ARM_TENANT_ID='${{ secrets.ACCEPTANCE_TESTS_ENV_TENANT_ID }}'
         export ARM_SUBSCRIPTION_ID='${{ secrets.ACCEPTANCE_TESTS_ENV_SUBSCRIPTION_ID }}'
         go clean -testcache
-<<<<<<< HEAD
-        go test -p 10 -failfast -v ./... -run ^Test -coverprofile=acc-test-coverage.out -timeout 300m
-        go tool cover -html=acc-test-coverage.out -o acc-test-coverage.cov.html
-=======
         go test -p 10 -failfast -v ./... -run ^Test -coverprofile=test-coverage.out -timeout 300m
         go tool cover -html=test-coverage.out -o test-coverage.cov.html
->>>>>>> 740c77e0
 
     - name: Upload Coverage Artifacts
       uses: actions/upload-artifact@50769540e7f4bd5e21e526ee35c689e35e0d6874 # v4.4.0
       with:
         name: Test Coverage
-<<<<<<< HEAD
-        path: test-coverage.cov.html
-=======
-        path: coverage.cov.html
->>>>>>> 740c77e0
+        path: coverage.cov.html