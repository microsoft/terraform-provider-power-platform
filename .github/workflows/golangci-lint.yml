--- conflicted
+++ resolved
@@ -22,13 +22,8 @@
         with:
           egress-policy: audit
 
-<<<<<<< HEAD
       - uses: actions/checkout@1af3b93b6815bc44a9784bd300feb67ff0d1eeb3 # v6.0.0
-      - uses: actions/setup-go@44694675825211faa026b3c33043df3e48a5fa00 # v6.0.0
-=======
-      - uses: actions/checkout@08c6903cd8c0fde910a37f88322edcfb5dd907a8 # v5.0.0
       - uses: actions/setup-go@4dc6199c7b1a012772edbd06daecab0f50c9053c # v6.1.0
->>>>>>> f92768f1
         with:
           go-version-file: 'go.mod'
           cache: true
