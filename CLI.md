--- conflicted
+++ resolved
@@ -15,11 +15,7 @@
 1. Logging using username/password
 
     ```bash
-<<<<<<< HEAD
-    terraform-provider-power-platform --tenant <tenantid>  --user <username> --password <password>
-=======
     terraform-provider-power-platform login --tenant <tenantid>  --user <username> --password <password>
->>>>>>> 63bd8a7f
     ```
 
 1. Logging with device code
