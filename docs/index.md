--- conflicted
+++ resolved
@@ -8,11 +8,7 @@
 
 The Power Platform provider allows managing environments and other resources within [Power Platform](https://powerplatform.microsoft.com/).
 
-<<<<<<< HEAD
 !> This code is experimental and provided solely for evaluation purposes. It is **NOT** intended for production use and may contain bugs, incomplete features, or other issues. Use at your own risk, as it may undergo significant changes without notice, and no guarantees or support are provided. By using this code, you acknowledge and agree to these conditions. Consult the documentation or contact the maintainer if you have questions or concerns.
-=======
-**⚠️ WARNING:** This code is experimental and provided solely for evaluation purposes. It is **NOT** intended for production use and may contain bugs, incomplete features, or other issues. Use at your own risk, as it may undergo significant changes without notice, and no guarantees or support are provided. By using this code, you acknowledge and agree to these conditions. Consult the documentation or contact the maintainer if you have questions or concerns.
->>>>>>> 6e7cd158
 
 ## Requirements
 
@@ -136,11 +132,8 @@
 
 Use the navigation to the left to read about the available resources and data sources.
 
-<<<<<<< HEAD
 !> By calling `terraform destroy` all the resources, that you've created, will be deleted permamently deleted. Please be careful with this command when working with production environments. You can use [prevent-destory](https://developer.hashicorp.com/terraform/language/meta-arguments/lifecycle#prevent_destroy) lifecycle argument in your resources to prevent accidental deletion.  
 
-=======
->>>>>>> 6e7cd158
 ## Examples
 
 More detailed examples can be found in the [Power Platform Terraform Quickstarts](https://github.com/microsoft/power-platform-terraform-quickstarts) repo.  This repo contains a number of examples for using the Power Platform provider to manage environments and other resources within Power Platform along with Azure and Entra.
