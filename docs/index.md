--- conflicted
+++ resolved
@@ -52,15 +52,13 @@
 }
 ```
 
-<<<<<<< HEAD
-=======
+
 ```bash
 export TF_VAR_client_id=<client_id>
 export TF_VAR_secret=<secret>
 export TF_VAR_tenant_id=<tenant_id>
 ```
 
->>>>>>> 2f6c16a4
 ### Using Username and Password
 
 ```terraform
@@ -72,8 +70,7 @@
 }
 ```
 
-<<<<<<< HEAD
-=======
+
 ```bash
 export TF_VAR_username=<username>
 export TF_VAR_password=<password>
@@ -95,7 +92,6 @@
 
 Variables passed into the provider will override the environment variables.
 
->>>>>>> 2f6c16a4
 ## Resources and Data Sources
 
 Use the navigation to the left to read about the available resources and data sources.
