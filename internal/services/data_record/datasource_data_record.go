// Copyright (c) Microsoft Corporation.
// Licensed under the MIT license.

package data_record

import (
	"context"
	"fmt"

	"github.com/hashicorp/terraform-plugin-framework-timeouts/resource/timeouts"
	"github.com/hashicorp/terraform-plugin-framework-validators/datasourcevalidator"
	"github.com/hashicorp/terraform-plugin-framework/attr"
	"github.com/hashicorp/terraform-plugin-framework/datasource"
	"github.com/hashicorp/terraform-plugin-framework/datasource/schema"
	"github.com/hashicorp/terraform-plugin-framework/path"
	"github.com/hashicorp/terraform-plugin-framework/types"
	"github.com/hashicorp/terraform-plugin-framework/types/basetypes"
	"github.com/hashicorp/terraform-plugin-log/tflog"
	"github.com/microsoft/terraform-provider-power-platform/internal/api"
	"github.com/microsoft/terraform-provider-power-platform/internal/helpers"
)

var (
	_ datasource.DataSource              = &DataRecordDataSource{}
	_ datasource.DataSourceWithConfigure = &DataRecordDataSource{}
)

func NewDataRecordDataSource() datasource.DataSource {
	return &DataRecordDataSource{
		TypeInfo: helpers.TypeInfo{
			TypeName: "data_records",
		},
	}
}

func (d *DataRecordDataSource) Metadata(ctx context.Context, req datasource.MetadataRequest, resp *datasource.MetadataResponse) {
	// update our own internal storage of the provider type name.
	d.ProviderTypeName = req.ProviderTypeName

	ctx, exitContext := helpers.EnterRequestContext(ctx, d.TypeInfo, req)
	defer exitContext()

	// Set the type name for the resource to providername_resourcename.
	resp.TypeName = d.FullTypeName()
	tflog.Debug(ctx, fmt.Sprintf("METADATA: %s", resp.TypeName))
}

var navigationPropertySchema = schema.StringAttribute{
	MarkdownDescription: "Navigation property of the entity collection. \n\nMore information on (OData Navigation)[https://learn.microsoft.com/en-us/power-apps/developer/data-platform/webapi/query-data-web-api#expand-collection-valued-navigation-properties]",
	Required:            true,
}

var selectListAttributeSchema = schema.ListAttribute{
	MarkdownDescription: "List of columns to be selected from record(s) defined in entity collection. \n\nMore information on (OData Select)[https://learn.microsoft.com/en-us/power-apps/developer/data-platform/webapi/query-data-web-api#select-columns]",
	Required:            false,
	Optional:            true,
	ElementType:         types.StringType,
}

var filterSchema = schema.StringAttribute{
	MarkdownDescription: "Filter the data records. \n\nMore information on (OData Filter)[https://learn.microsoft.com/en-us/power-apps/developer/data-platform/webapi/query-data-web-api#filter-rows]",
	Required:            false,
	Optional:            true,
}

var orderbySchema = schema.StringAttribute{
	MarkdownDescription: "Order the data records. \n\nMore information on (OData Order By)[https://learn.microsoft.com/en-us/power-apps/developer/data-platform/webapi/query-data-web-api#order-rows]",
	Required:            false,
	Optional:            true,
}

var topSchema = schema.Int64Attribute{
	MarkdownDescription: "Number of records to be retrieved. \n\nMore information on (OData Top)[https://learn.microsoft.com/en-us/power-apps/developer/data-platform/webapi/query-data-web-api#odata-query-options]",
	Required:            false,
	Optional:            true,
}

func returnExpandSchema(depth int) *schema.ListNestedAttribute {
	description := "Expand the navigation property of the entity collection. \n\nMore information on (OData Expand)[https://learn.microsoft.com/en-us/power-apps/developer/data-platform/webapi/query-data-web-api#join-tables]"
	if depth == 0 {
		return &schema.ListNestedAttribute{
			MarkdownDescription: description,
			Optional:            true,
			Required:            false,
			NestedObject: schema.NestedAttributeObject{
				Attributes: map[string]schema.Attribute{
					"navigation_property": navigationPropertySchema,
					"select":              selectListAttributeSchema,
					"filter":              filterSchema,
					"order_by":            orderbySchema,
					"top":                 topSchema,
				},
			},
		}
	}
	return &schema.ListNestedAttribute{
		MarkdownDescription: description,
		Optional:            true,
		Required:            false,
		NestedObject: schema.NestedAttributeObject{
			Attributes: map[string]schema.Attribute{
				"navigation_property": navigationPropertySchema,
				"select":              selectListAttributeSchema,
				"filter":              filterSchema,
				"order_by":            orderbySchema,
				"top":                 topSchema,
				"expand":              returnExpandSchema(depth - 1),
			},
		},
	}
}

func (d *DataRecordDataSource) Schema(ctx context.Context, req datasource.SchemaRequest, resp *datasource.SchemaResponse) {
	ctx, exitContext := helpers.EnterRequestContext(ctx, d.TypeInfo, req)
	defer exitContext()
	resp.Schema = schema.Schema{
		MarkdownDescription: "Resource for retrieving data records from Dataverse using (OData Query)[https://learn.microsoft.com/en-us/power-apps/developer/data-platform/webapi/query-data-web-api#page-results].",
		Attributes: map[string]schema.Attribute{
			"timeouts": timeouts.Attributes(ctx, timeouts.Opts{
				Read: true,
			}),
			"environment_id": schema.StringAttribute{
				MarkdownDescription: "Id of the Power Platform environment",
				Required:            true,
			},
			"entity_collection": schema.StringAttribute{
				MarkdownDescription: "Value of the enitiy (collection of the query)[https://learn.microsoft.com/en-us/power-apps/developer/data-platform/webapi/query-data-web-api#entity-collections]. " +
					"Example:\n\n * $metadata#systemusers \n\n*systemusers \n\n*systemusers(<GUID>) \n\n*systemusers(<GUID>)/systemuserroles_association " +
					"\n\n*contacts(firstname='Joe',emailaddress1='joe@contoso.com') when using (alternate key(s))[https://learn.microsoft.com/en-us/power-apps/developer/data-platform/use-alternate-key-reference-record?tabs=webapi] for single record retrieval",
				Required: true,
			},
			"select":   selectListAttributeSchema,
			"expand":   returnExpandSchema(10),
			"filter":   filterSchema,
			"order_by": orderbySchema,
			"top":      topSchema,
			"apply": schema.StringAttribute{
				MarkdownDescription: "Apply the aggregation function to the data records. \n\nMore information on (OData Apply)[https://learn.microsoft.com/en-us/power-apps/developer/data-platform/webapi/query-data-web-api#aggregate-data]",
				Required:            false,
				Optional:            true,
			},

			"saved_query": schema.StringAttribute{
				MarkdownDescription: "predefined saved query to be used for filtering the data records. \n\nMore information on (Saved Query)[https://learn.microsoft.com/en-us/power-apps/developer/data-platform/webapi/retrieve-and-execute-predefined-queries]",
				Required:            false,
				Optional:            true,
			},
			"user_query": schema.StringAttribute{
				MarkdownDescription: "Predefined user query to be used for filtering the data records. \n\nMore information on (Saved Query)[https://learn.microsoft.com/en-us/power-apps/developer/data-platform/webapi/retrieve-and-execute-predefined-queries]",
				Required:            false,
				Optional:            true,
			},

			"return_total_rows_count": schema.BoolAttribute{
				MarkdownDescription: "Should total records count be also retrived. \n\nMore information on (OData Count)[https://learn.microsoft.com/en-us/power-apps/developer/data-platform/webapi/query-data-web-api#count-number-of-rows]",
				Required:            false,
				Optional:            true,
			},
			"total_rows_count": schema.Int64Attribute{
				MarkdownDescription: "Total number of records if attribute `return_total_rows_count` is set to `true`",
				Computed:            true,
			},
			"total_rows_count_limit_exceeded": schema.BoolAttribute{
				MarkdownDescription: "Is total records count limit exceeded. \n\nMore information on (OData Count)[https://learn.microsoft.com/en-us/power-apps/developer/data-platform/webapi/query-data-web-api#count-number-of-rows]",
				Computed:            true,
			},
			"rows": schema.DynamicAttribute{
				MarkdownDescription: "Columns of the data record table",
				Computed:            true,
			},
		},
	}
}

func (d *DataRecordDataSource) ConfigValidators(ctx context.Context) []datasource.ConfigValidator {
	return []datasource.ConfigValidator{
		datasourcevalidator.Conflicting(
			path.MatchRoot("user_query"),
			path.MatchRoot("saved_query"),
		),
	}
}

func (d *DataRecordDataSource) Configure(ctx context.Context, req datasource.ConfigureRequest, resp *datasource.ConfigureResponse) {
	ctx, exitContext := helpers.EnterRequestContext(ctx, d.TypeInfo, req)
	defer exitContext()

	if req.ProviderData == nil {
		// ProviderData will be null when Configure is called from ValidateConfig.  It's ok.
		return
	}

	providerClient, ok := req.ProviderData.(*api.ProviderClient)
	if !ok {
		resp.Diagnostics.AddError(
			"Unexpected DataSource Configure Type",
			fmt.Sprintf("Expected *api.ProviderClient, got: %T. Please report this issue to the provider developers.", req.ProviderData),
		)
		return
	}

	d.DataRecordClient = newDataRecordClient(providerClient.Api)
}

func (d *DataRecordDataSource) Read(ctx context.Context, req datasource.ReadRequest, resp *datasource.ReadResponse) {
	ctx, exitContext := helpers.EnterRequestContext(ctx, d.TypeInfo, req)
	defer exitContext()
	var state DataRecordListDataSourceModel
	var config DataRecordListDataSourceModel

	tflog.Debug(ctx, fmt.Sprintf("READ RESOURCE START: %s", d.FullTypeName()))

	resp.Diagnostics.Append(resp.State.Get(ctx, &state)...)
	resp.Diagnostics.Append(req.Config.Get(ctx, &config)...)

	if resp.Diagnostics.HasError() {
		return
	}

	query, headers, err := BuildODataQueryFromModel(&config)
	tflog.Debug(ctx, fmt.Sprintf("Query: %s", query))
	tflog.Debug(ctx, fmt.Sprintf("Headers: %v", headers))
	if err != nil {
		resp.Diagnostics.AddError("Failed to build OData query", err.Error())
	}
	tflog.Debug(ctx, fmt.Sprintf("Query: %s", query))

	queryRespnse, err := d.DataRecordClient.GetDataRecordsByODataQuery(ctx, config.EnvironmentId.ValueString(), query, headers)
	if err != nil {
		resp.Diagnostics.AddError("Failed to get data records", err.Error())
		return
	}

	if queryRespnse.TotalRecord != nil {
		state.TotalRowsCount = types.Int64Value(*queryRespnse.TotalRecord)
	}
	if queryRespnse.TotalRecordLimitExceeded != nil {
		state.TotalRowsCountLimitExceeded = types.BoolValue(*queryRespnse.TotalRecordLimitExceeded)
	}

	var elements = []attr.Value{}
	for _, record := range queryRespnse.Records {
		columns, err := d.convertColumnsToState(ctx, record)
		if err != nil {
			resp.Diagnostics.AddError("Failed to convert columns to state", err.Error())
			return
		}
		if columns != nil {
			elements = append(elements, types.DynamicValue(columns))
		}
	}

	elementTypes := []attr.Type{}
	for range elements {
		elementTypes = append(elementTypes, types.DynamicType)
	}
	rows, _ := types.TupleValue(elementTypes, elements)
	state.Rows = types.DynamicValue(rows)

	tflog.Debug(ctx, fmt.Sprintf("READ DATASOURCE END: %s", d.FullTypeName()))
	resp.Diagnostics.Append(resp.State.Set(ctx, &state)...)

	if resp.Diagnostics.HasError() {
		return
	}
}

func (d *DataRecordDataSource) convertColumnsToState(ctx context.Context, columns map[string]any) (*basetypes.DynamicValue, error) {
	if columns == nil {
		return nil, nil
	}
	attributeTypes := make(map[string]attr.Type)
	attributes := make(map[string]attr.Value)

	for key, value := range columns {
		switch v := value.(type) {
		case bool:
<<<<<<< HEAD
			caseBool(ctx, columns[key].(bool), attributes, attributeTypes, key)
		case int64:
			caseInt64(ctx, columns[key].(int64), attributes, attributeTypes, key)
		case float64:
			caseFloat64(ctx, columns[key].(float64), attributes, attributeTypes, key)
		case string:
			caseString(ctx, columns[key].(string), attributes, attributeTypes, key)
		case map[string]any:
			typ, val, _ := d.buildObjectValueFromX(ctx, columns[key].(map[string]any))
=======
			caseBool(v, attributes, attributeTypes, key)
		case int64:
			caseInt64(v, attributes, attributeTypes, key)
		case float64:
			caseFloat64(v, attributes, attributeTypes, key)
		case string:
			caseString(v, attributes, attributeTypes, key)
		case map[string]any:
			typ, val, _ := d.buildObjectValueFromX(ctx, v)
>>>>>>> c119a2cc
			tupleElementType := types.ObjectType{
				AttrTypes: typ,
			}
			objVal, _ := types.ObjectValue(typ, val)
			attributes[key] = objVal
			attributeTypes[key] = tupleElementType
		case []any:
<<<<<<< HEAD
			typeObj, valObj := d.buildExpandObject(ctx, columns[key].([]any))
=======
			typeObj, valObj := d.buildExpandObject(ctx, v)
>>>>>>> c119a2cc
			attributeTypes[key] = typeObj
			attributes[key] = valObj
		default:
			// Handle unexpected types gracefully by skipping them
			tflog.Debug(ctx, "Skipping unhandled type in convertColumnsToState", map[string]any{
				"key":       key,
				"valueType": fmt.Sprintf("%T", value),
			})
			continue
		}
	}

	columnField, _ := types.ObjectValue(attributeTypes, attributes)
	result := types.DynamicValue(columnField)
	return &result, nil
}

func (d *DataRecordDataSource) buildObjectValueFromX(ctx context.Context, columns map[string]any) (map[string]attr.Type, map[string]attr.Value, error) {
	knownObjectType := map[string]attr.Type{}
	knownObjectValue := map[string]attr.Value{}

	for key, value := range columns {
		switch v := value.(type) {
		case bool:
<<<<<<< HEAD
			caseBool(ctx, columns[key].(bool), knownObjectValue, knownObjectType, key)
		case int64:
			caseInt64(ctx, columns[key].(int64), knownObjectValue, knownObjectType, key)
		case float64:
			caseFloat64(ctx, columns[key].(float64), knownObjectValue, knownObjectType, key)
		case string:
			caseString(ctx, columns[key].(string), knownObjectValue, knownObjectType, key)
		case map[string]any:
			typ, val, _ := d.buildObjectValueFromX(ctx, columns[key].(map[string]any))
=======
			caseBool(v, knownObjectValue, knownObjectType, key)
		case int64:
			caseInt64(v, knownObjectValue, knownObjectType, key)
		case float64:
			caseFloat64(v, knownObjectValue, knownObjectType, key)
		case string:
			caseString(v, knownObjectValue, knownObjectType, key)
		case map[string]any:
			typ, val, _ := d.buildObjectValueFromX(ctx, v)
>>>>>>> c119a2cc
			tupleElementType := types.ObjectType{
				AttrTypes: typ,
			}
			objVal, _ := types.ObjectValue(typ, val)
			knownObjectValue[key] = objVal
			knownObjectType[key] = tupleElementType
		case []any:
<<<<<<< HEAD
			typeObj, valObj := d.buildExpandObject(ctx, columns[key].([]any))
=======
			typeObj, valObj := d.buildExpandObject(ctx, v)
>>>>>>> c119a2cc
			knownObjectValue[key] = valObj
			knownObjectType[key] = typeObj
		default:
			// Log unexpected types for debugging purposes
			tflog.Debug(ctx, "Skipping unhandled type in buildObjectValueFromX", map[string]any{
				"key":       key,
				"valueType": fmt.Sprintf("%T", value),
			})
			continue
		}
	}
	return knownObjectType, knownObjectValue, nil
}

func (d *DataRecordDataSource) buildExpandObject(ctx context.Context, items []any) (basetypes.TupleType, basetypes.TupleValue) {
	var listTypes []attr.Type
	var listValues []attr.Value
	for _, item := range items {
		typ, val, _ := d.buildObjectValueFromX(ctx, item.(map[string]any))
		tupleElementType := types.ObjectType{
			AttrTypes: typ,
		}
		v, _ := types.ObjectValue(typ, val)
		listValues = append(listValues, v)
		listTypes = append(listTypes, tupleElementType)
	}
	nestedObjectType := types.TupleType{
		ElemTypes: listTypes,
	}
	nestedObjectValue, _ := types.TupleValue(listTypes, listValues)
	return nestedObjectType, nestedObjectValue
}<|MERGE_RESOLUTION|>--- conflicted
+++ resolved
@@ -275,7 +275,6 @@
 	for key, value := range columns {
 		switch v := value.(type) {
 		case bool:
-<<<<<<< HEAD
 			caseBool(ctx, columns[key].(bool), attributes, attributeTypes, key)
 		case int64:
 			caseInt64(ctx, columns[key].(int64), attributes, attributeTypes, key)
@@ -285,17 +284,6 @@
 			caseString(ctx, columns[key].(string), attributes, attributeTypes, key)
 		case map[string]any:
 			typ, val, _ := d.buildObjectValueFromX(ctx, columns[key].(map[string]any))
-=======
-			caseBool(v, attributes, attributeTypes, key)
-		case int64:
-			caseInt64(v, attributes, attributeTypes, key)
-		case float64:
-			caseFloat64(v, attributes, attributeTypes, key)
-		case string:
-			caseString(v, attributes, attributeTypes, key)
-		case map[string]any:
-			typ, val, _ := d.buildObjectValueFromX(ctx, v)
->>>>>>> c119a2cc
 			tupleElementType := types.ObjectType{
 				AttrTypes: typ,
 			}
@@ -303,11 +291,7 @@
 			attributes[key] = objVal
 			attributeTypes[key] = tupleElementType
 		case []any:
-<<<<<<< HEAD
 			typeObj, valObj := d.buildExpandObject(ctx, columns[key].([]any))
-=======
-			typeObj, valObj := d.buildExpandObject(ctx, v)
->>>>>>> c119a2cc
 			attributeTypes[key] = typeObj
 			attributes[key] = valObj
 		default:
@@ -332,7 +316,6 @@
 	for key, value := range columns {
 		switch v := value.(type) {
 		case bool:
-<<<<<<< HEAD
 			caseBool(ctx, columns[key].(bool), knownObjectValue, knownObjectType, key)
 		case int64:
 			caseInt64(ctx, columns[key].(int64), knownObjectValue, knownObjectType, key)
@@ -342,17 +325,6 @@
 			caseString(ctx, columns[key].(string), knownObjectValue, knownObjectType, key)
 		case map[string]any:
 			typ, val, _ := d.buildObjectValueFromX(ctx, columns[key].(map[string]any))
-=======
-			caseBool(v, knownObjectValue, knownObjectType, key)
-		case int64:
-			caseInt64(v, knownObjectValue, knownObjectType, key)
-		case float64:
-			caseFloat64(v, knownObjectValue, knownObjectType, key)
-		case string:
-			caseString(v, knownObjectValue, knownObjectType, key)
-		case map[string]any:
-			typ, val, _ := d.buildObjectValueFromX(ctx, v)
->>>>>>> c119a2cc
 			tupleElementType := types.ObjectType{
 				AttrTypes: typ,
 			}
@@ -360,11 +332,7 @@
 			knownObjectValue[key] = objVal
 			knownObjectType[key] = tupleElementType
 		case []any:
-<<<<<<< HEAD
 			typeObj, valObj := d.buildExpandObject(ctx, columns[key].([]any))
-=======
-			typeObj, valObj := d.buildExpandObject(ctx, v)
->>>>>>> c119a2cc
 			knownObjectValue[key] = valObj
 			knownObjectType[key] = typeObj
 		default:
