// Copyright (c) Microsoft Corporation.
// Licensed under the MIT license.

package environment_templates

import (
	"context"
	"fmt"

	"github.com/hashicorp/terraform-plugin-framework-timeouts/resource/timeouts"
	"github.com/hashicorp/terraform-plugin-framework/datasource"
	"github.com/hashicorp/terraform-plugin-framework/datasource/schema"
	"github.com/hashicorp/terraform-plugin-framework/types"
	"github.com/hashicorp/terraform-plugin-log/tflog"
	"github.com/microsoft/terraform-provider-power-platform/internal/api"
	"github.com/microsoft/terraform-provider-power-platform/internal/helpers"
)

var (
	_ datasource.DataSource              = &EnvironmentTemplatesDataSource{}
	_ datasource.DataSourceWithConfigure = &EnvironmentTemplatesDataSource{}
)

func NewEnvironmentTemplatesDataSource() datasource.DataSource {
	return &EnvironmentTemplatesDataSource{
		TypeInfo: helpers.TypeInfo{
			TypeName: "environment_templates",
		},
	}
}

type EnvironmentTemplatesDataSource struct {
	helpers.TypeInfo
	EnvironmentTemplatesClient EnvironmentTemplatesClient
}

type EnvironmentTemplatesDataSourceModel struct {
	Timeouts  timeouts.Value                  `tfsdk:"timeouts"`
	Id        types.Int64                     `tfsdk:"id"`
	Location  types.String                    `tfsdk:"location"`
	Templates []EnvironmentTemplatesDataModel `tfsdk:"environment_templates"`
}

type EnvironmentTemplatesDataModel struct {
	Category                     string `tfsdk:"category"`
	ID                           string `tfsdk:"id"`
	Name                         string `tfsdk:"name"`
	DisplayName                  string `tfsdk:"display_name"`
	Location                     string `tfsdk:"location"`
	IsDisabled                   bool   `tfsdk:"is_disabled"`
	DisabledReasonCode           string `tfsdk:"disabled_reason_code"`
	DisabledReasonMessage        string `tfsdk:"disabled_reason_message"`
	IsCustomerEngagement         bool   `tfsdk:"is_customer_engagement"`
	IsSupportedForResetOperation bool   `tfsdk:"is_supported_for_reset_operation"`
}

func (d *EnvironmentTemplatesDataSource) Metadata(ctx context.Context, req datasource.MetadataRequest, resp *datasource.MetadataResponse) {
	// update our own internal storage of the provider type name.
	d.ProviderTypeName = req.ProviderTypeName

	ctx, exitContext := helpers.EnterRequestContext(ctx, d.TypeInfo, req)
	defer exitContext()

	// Set the type name for the resource to providername_resourcename.
	resp.TypeName = d.FullTypeName()
	tflog.Debug(ctx, fmt.Sprintf("METADATA: %s", resp.TypeName))
}

func (d *EnvironmentTemplatesDataSource) Schema(ctx context.Context, req datasource.SchemaRequest, resp *datasource.SchemaResponse) {
	ctx, exitContext := helpers.EnterRequestContext(ctx, d.TypeInfo, req)
	defer exitContext()
	resp.Schema = schema.Schema{
		Description:         "Fetches the list of Dynamics 365 environment templates.",
		MarkdownDescription: "Fetches the list of Dynamics 365 environment templates.",
		Attributes: map[string]schema.Attribute{
			"timeouts": timeouts.Attributes(ctx, timeouts.Opts{
				Read: true,
			}),
			"id": schema.Int64Attribute{
				Description: "Id of the read operation",
				Optional:    true,
			},
			"location": schema.StringAttribute{
				Description: "Location of the environment templates",
				Required:    true,
			},
			"environment_templates": schema.ListNestedAttribute{
				Description:         "List of available environment templates",
				MarkdownDescription: "List of available environment templates",
				Computed:            true,
				NestedObject: schema.NestedAttributeObject{
					Attributes: map[string]schema.Attribute{
						"category": schema.StringAttribute{
							Description: "Category of the environment template",
							Computed:    true,
						},
						"id": schema.StringAttribute{
							Description: "Unique identifier of the environment template",
							Computed:    true,
						},
						"name": schema.StringAttribute{
							Description: "Name of the environment template",
							Computed:    true,
						},
						"display_name": schema.StringAttribute{
							Description: "Display name of the environment template",
							Computed:    true,
						},
						"location": schema.StringAttribute{
							Description: "Location of the environment template",
							Computed:    true,
						},
						"is_disabled": schema.BoolAttribute{
							Description: "Indicates if the environment template is disabled",
							Computed:    true,
						},
						"disabled_reason_code": schema.StringAttribute{
							Description: "Code of the reason why the environment template is disabled",
							Computed:    true,
						},
						"disabled_reason_message": schema.StringAttribute{
							Description: "Message of the reason why the environment template is disabled",
							Computed:    true,
						},
						"is_customer_engagement": schema.BoolAttribute{
							Description: "Indicates if the environment template is for customer engagement",
							Computed:    true,
						},
						"is_supported_for_reset_operation": schema.BoolAttribute{
							Description: "Indicates if the environment template is supported for reset operation",
							Computed:    true,
						},
					},
				},
			},
		},
	}
}

func (d *EnvironmentTemplatesDataSource) Configure(ctx context.Context, req datasource.ConfigureRequest, resp *datasource.ConfigureResponse) {
	ctx, exitContext := helpers.EnterRequestContext(ctx, d.TypeInfo, req)
	defer exitContext()

	if req.ProviderData == nil {
		// ProviderData will be null when Configure is called from ValidateConfig.  It's ok.
		return
	}
	clientApi := req.ProviderData.(*api.ProviderClient).Api
	if clientApi == nil {
		resp.Diagnostics.AddError(
			"Unexpected Resource Configure Type",
			fmt.Sprintf("Expected *http.Client, got: %T. Please report this issue to the provider developers.", req.ProviderData),
		)

		return
	}
	d.EnvironmentTemplatesClient = NewEnvironmentTemplatesClient(clientApi)
}

func (d *EnvironmentTemplatesDataSource) Read(ctx context.Context, req datasource.ReadRequest, resp *datasource.ReadResponse) {
<<<<<<< HEAD
	appendToList := func(items []itemDto, category string, list *[]EnvironmentTemplatesDataModel) {
=======
	ctx, exitContext := helpers.EnterRequestContext(ctx, d.TypeInfo, req)
	defer exitContext()

	appendToList := func(items []ItemDto, category string, list *[]EnvironmentTemplatesDataModel) {
>>>>>>> 4338d0e4
		for _, item := range items {
			*list = append(*list, EnvironmentTemplatesDataModel{
				Category:                     category,
				ID:                           item.ID,
				Name:                         item.Name,
				DisplayName:                  item.Properties.DisplayName,
				Location:                     item.Location,
				IsDisabled:                   item.Properties.IsDisabled,
				DisabledReasonCode:           item.Properties.DisabledReason.Code,
				DisabledReasonMessage:        item.Properties.DisabledReason.Message,
				IsCustomerEngagement:         item.Properties.IsCustomerEngagement,
				IsSupportedForResetOperation: item.Properties.IsSupportedForResetOperation,
			})
		}
	}

	var state EnvironmentTemplatesDataSourceModel
	resp.Diagnostics.Append(resp.State.Get(ctx, &state)...)
	if resp.Diagnostics.HasError() {
		return
	}

	environment_templates, err := d.EnvironmentTemplatesClient.GetEnvironmentTemplatesByLocation(ctx, state.Location.ValueString())
	if err != nil {
		resp.Diagnostics.AddError(fmt.Sprintf("Client error when reading %s", d.ProviderTypeName), err.Error())
		return
	}

	state.Templates = make([]EnvironmentTemplatesDataModel, 0)
	appendToList(environment_templates.Standard, "standard", &state.Templates)
	appendToList(environment_templates.Premium, "premium", &state.Templates)
	appendToList(environment_templates.Developer, "developer", &state.Templates)
	appendToList(environment_templates.Basic, "basic", &state.Templates)
	appendToList(environment_templates.Production, "production", &state.Templates)
	appendToList(environment_templates.Sandbox, "sandbox", &state.Templates)
	appendToList(environment_templates.Trial, "trial", &state.Templates)
	appendToList(environment_templates.Default, "default", &state.Templates)
	appendToList(environment_templates.Support, "support", &state.Templates)
	appendToList(environment_templates.SubscriptionBasedTrial, "subscriptionBasedTrial", &state.Templates)
	appendToList(environment_templates.Teams, "teams", &state.Templates)
	appendToList(environment_templates.Platform, "platform", &state.Templates)

	state.Id = types.Int64Value(int64(len(state.Templates)))
	state.Location = types.StringValue(state.Location.ValueString())

	diags := resp.State.Set(ctx, &state)
	resp.Diagnostics.Append(diags...)
	if resp.Diagnostics.HasError() {
		return
	}
}<|MERGE_RESOLUTION|>--- conflicted
+++ resolved
@@ -158,14 +158,10 @@
 }
 
 func (d *EnvironmentTemplatesDataSource) Read(ctx context.Context, req datasource.ReadRequest, resp *datasource.ReadResponse) {
-<<<<<<< HEAD
-	appendToList := func(items []itemDto, category string, list *[]EnvironmentTemplatesDataModel) {
-=======
 	ctx, exitContext := helpers.EnterRequestContext(ctx, d.TypeInfo, req)
 	defer exitContext()
 
 	appendToList := func(items []ItemDto, category string, list *[]EnvironmentTemplatesDataModel) {
->>>>>>> 4338d0e4
 		for _, item := range items {
 			*list = append(*list, EnvironmentTemplatesDataModel{
 				Category:                     category,
