--- conflicted
+++ resolved
@@ -42,13 +42,8 @@
 		values.Add("api-version", "2023-06-01")
 		apiUrl.RawQuery = values.Encode()
 
-<<<<<<< HEAD
 		appsArray := powerAppArrayDto{}
-		_, err := client.Api.Execute(ctx, "GET", apiUrl.String(), nil, nil, []int{http.StatusOK}, &appsArray)
-=======
-		appsArray := PowerAppDtoArray{}
 		_, err := client.Api.Execute(ctx, nil, "GET", apiUrl.String(), nil, nil, []int{http.StatusOK}, &appsArray)
->>>>>>> 0690f1a4
 		if err != nil {
 			return nil, err
 		}
