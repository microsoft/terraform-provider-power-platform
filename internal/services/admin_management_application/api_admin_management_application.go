--- conflicted
+++ resolved
@@ -34,11 +34,8 @@
 		}.Encode(),
 	}
 
-<<<<<<< HEAD
+
 	var adminApp adminManagementApplicationDto
-=======
-	var adminApp AdminManagementApplicationDto
->>>>>>> 3ec1e199
 	_, err := client.Api.Execute(ctx, nil, "GET", apiUrl.String(), nil, nil, []int{http.StatusOK}, &adminApp)
 
 	return &adminApp, err
@@ -54,11 +51,7 @@
 		}.Encode(),
 	}
 
-<<<<<<< HEAD
 	var adminApp adminManagementApplicationDto
-=======
-	var adminApp AdminManagementApplicationDto
->>>>>>> 3ec1e199
 	_, err := client.Api.Execute(ctx, nil, "PUT", apiUrl.String(), nil, nil, []int{http.StatusOK}, &adminApp)
 
 	return &adminApp, err
