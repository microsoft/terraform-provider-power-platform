// Copyright (c) Microsoft Corporation.
// Licensed under the MIT license.

package solution_checker_rules

import (
	"context"
	"fmt"

	"github.com/hashicorp/terraform-plugin-framework-timeouts/resource/timeouts"
	"github.com/hashicorp/terraform-plugin-framework/datasource"
	"github.com/hashicorp/terraform-plugin-framework/datasource/schema"
	"github.com/hashicorp/terraform-plugin-log/tflog"
	"github.com/microsoft/terraform-provider-power-platform/internal/api"
	"github.com/microsoft/terraform-provider-power-platform/internal/helpers"
)

var (
	_ datasource.DataSource              = &DataSource{}
	_ datasource.DataSourceWithConfigure = &DataSource{}
)

func NewSolutionCheckerRulesDataSource() datasource.DataSource {
	return &DataSource{
		TypeInfo: helpers.TypeInfo{
			TypeName: "solution_checker_rules",
		},
	}
}

func (d *DataSource) Metadata(ctx context.Context, req datasource.MetadataRequest, resp *datasource.MetadataResponse) {
	// update our own internal storage of the provider type name.
	d.ProviderTypeName = req.ProviderTypeName
	ctx, exitContext := helpers.EnterRequestContext(ctx, d.TypeInfo, req)
	defer exitContext()
	// Set the type name for the resource to providername_resourcename.
	resp.TypeName = d.FullTypeName()
	tflog.Debug(ctx, fmt.Sprintf("METADATA: %s", resp.TypeName))
}

func (d *DataSource) Schema(ctx context.Context, req datasource.SchemaRequest, resp *datasource.SchemaResponse) {
	ctx, exitContext := helpers.EnterRequestContext(ctx, d.TypeInfo, req)
	defer exitContext()
	resp.Schema = schema.Schema{
		MarkdownDescription: "Fetches the list of solution checker rules for a Power Platform environment. Solution checker helps identify potential issues in solutions by analyzing components against a set of best practice rules. This data source can be used to retrieve the available rules for configuration in managed environments.\n\nAdditional Resources:\n\n* [Managed Environment Solution Checker](https://learn.microsoft.com/en-us/power-platform/admin/managed-environment-solution-checker)\n",
		Attributes: map[string]schema.Attribute{
			"timeouts": timeouts.Attributes(ctx, timeouts.Opts{
				Read: true,
			}),
			"environment_id": schema.StringAttribute{
				MarkdownDescription: "The ID of the environment to retrieve solution checker rules from",
				Required:            true,
			},
			"rules": schema.ListNestedAttribute{
				MarkdownDescription: "List of solution checker rules",
				Computed:            true,
				NestedObject: schema.NestedAttributeObject{
					Attributes: map[string]schema.Attribute{
						"code": schema.StringAttribute{
							MarkdownDescription: "The unique code of the rule",
							Computed:            true,
						},
						"description": schema.StringAttribute{
							MarkdownDescription: "A detailed description of the rule",
							Computed:            true,
						},
						"summary": schema.StringAttribute{
							MarkdownDescription: "A brief summary of the rule",
							Computed:            true,
						},
						"how_to_fix": schema.StringAttribute{
							MarkdownDescription: "Instructions on how to fix issues identified by the rule",
							Computed:            true,
						},
						"guidance_url": schema.StringAttribute{
							MarkdownDescription: "URL to detailed guidance on addressing the issue",
							Computed:            true,
						},
						"component_type": schema.Int64Attribute{
							MarkdownDescription: "The type of component this rule applies to",
							Computed:            true,
						},
						"primary_category": schema.Int64Attribute{
							MarkdownDescription: "The primary category of the rule",
							Computed:            true,
						},
						"primary_category_description": schema.StringAttribute{
							MarkdownDescription: "Description of the primary category",
							Computed:            true,
						},
						"include": schema.BoolAttribute{
							MarkdownDescription: "Whether the rule is included/enabled by default",
							Computed:            true,
						},
						"severity": schema.Int64Attribute{
							MarkdownDescription: "The severity level of the rule (1-5, with 5 being most severe)",
							Computed:            true,
						},
					},
				},
			},
		},
	}
}

func (d *DataSource) Configure(ctx context.Context, req datasource.ConfigureRequest, resp *datasource.ConfigureResponse) {
	ctx, exitContext := helpers.EnterRequestContext(ctx, d.TypeInfo, req)
	defer exitContext()
	if req.ProviderData == nil {
		// ProviderData will be null when Configure is called from ValidateConfig. It's ok.
		return
	}
	client, ok := req.ProviderData.(*api.ProviderClient)
	if !ok {
		resp.Diagnostics.AddError(
			"Unexpected ProviderData Type",
			fmt.Sprintf("Expected *api.ProviderClient, got: %T. Please report this issue to the provider developers.", req.ProviderData),
		)
		return
	}
<<<<<<< HEAD
	d.SolutionCheckerRulesClient = NewSolutionCheckerRulesClient(client.Api)
=======
	// Additional safety check for nil client
	if client != nil {
		d.SolutionCheckerRulesClient = newSolutionCheckerRulesClient(client.Api)
	} else {
		tflog.Warn(ctx, "Client is nil. Datasource will not be fully configured.", map[string]any{
			"datasource": d.FullTypeName(),
		})
	}
>>>>>>> c119a2cc
}

func (d *DataSource) Read(ctx context.Context, req datasource.ReadRequest, resp *datasource.ReadResponse) {
	ctx, exitContext := helpers.EnterRequestContext(ctx, d.TypeInfo, req)
	defer exitContext()

	var state DataSourceModel
	resp.Diagnostics.Append(req.Config.Get(ctx, &state)...)
	if resp.Diagnostics.HasError() {
		return
	}

	environmentId := state.EnvironmentId.ValueString()
	rules, err := d.SolutionCheckerRulesClient.GetSolutionCheckerRules(ctx, environmentId)
	if err != nil {
		resp.Diagnostics.AddError(fmt.Sprintf("Client error when reading %s", d.FullTypeName()), err.Error())
		return
	}

	state.Rules = []RuleModel{}
	for _, rule := range rules {
		ruleModel := convertFromRuleDto(rule)
		state.Rules = append(state.Rules, ruleModel)
	}

	resp.Diagnostics.Append(resp.State.Set(ctx, &state)...)
}<|MERGE_RESOLUTION|>--- conflicted
+++ resolved
@@ -118,9 +118,7 @@
 		)
 		return
 	}
-<<<<<<< HEAD
-	d.SolutionCheckerRulesClient = NewSolutionCheckerRulesClient(client.Api)
-=======
+
 	// Additional safety check for nil client
 	if client != nil {
 		d.SolutionCheckerRulesClient = newSolutionCheckerRulesClient(client.Api)
@@ -129,7 +127,6 @@
 			"datasource": d.FullTypeName(),
 		})
 	}
->>>>>>> c119a2cc
 }
 
 func (d *DataSource) Read(ctx context.Context, req datasource.ReadRequest, resp *datasource.ReadResponse) {
