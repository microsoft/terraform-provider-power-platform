// Copyright (c) Microsoft Corporation.
// Licensed under the MIT license.

package environment_settings

import (
	"context"
	"fmt"

	"github.com/hashicorp/terraform-plugin-framework-timeouts/resource/timeouts"
	"github.com/hashicorp/terraform-plugin-framework-validators/stringvalidator"
	"github.com/hashicorp/terraform-plugin-framework/path"
	"github.com/hashicorp/terraform-plugin-framework/resource"
	"github.com/hashicorp/terraform-plugin-framework/resource/schema"
	"github.com/hashicorp/terraform-plugin-framework/resource/schema/boolplanmodifier"
	"github.com/hashicorp/terraform-plugin-framework/resource/schema/int64planmodifier"
	"github.com/hashicorp/terraform-plugin-framework/resource/schema/objectplanmodifier"
	"github.com/hashicorp/terraform-plugin-framework/resource/schema/planmodifier"
	"github.com/hashicorp/terraform-plugin-framework/resource/schema/stringplanmodifier"
	"github.com/hashicorp/terraform-plugin-framework/schema/validator"
	"github.com/hashicorp/terraform-plugin-log/tflog"
	"github.com/microsoft/terraform-provider-power-platform/internal/api"
	"github.com/microsoft/terraform-provider-power-platform/internal/helpers"
)

var _ resource.Resource = &EnvironmentSettingsResource{}
var _ resource.ResourceWithImportState = &EnvironmentSettingsResource{}

func NewEnvironmentSettingsResource() resource.Resource {
	return &EnvironmentSettingsResource{
		TypeInfo: helpers.TypeInfo{
			TypeName: "environment_settings",
		},
	}
}

type EnvironmentSettingsResource struct {
	helpers.TypeInfo
	EnvironmentSettingClient EnvironmentSettingsClient
}

func (r *EnvironmentSettingsResource) Metadata(ctx context.Context, req resource.MetadataRequest, resp *resource.MetadataResponse) {
	// update our own internal storage of the provider type name.
	r.ProviderTypeName = req.ProviderTypeName

	ctx, exitContext := helpers.EnterRequestContext(ctx, r.TypeInfo, req)
	defer exitContext()

	// Set the type name for the resource to providername_resourcename.
	resp.TypeName = r.FullTypeName()
	tflog.Debug(ctx, fmt.Sprintf("METADATA: %s", resp.TypeName))
}

func (r *EnvironmentSettingsResource) Schema(ctx context.Context, req resource.SchemaRequest, resp *resource.SchemaResponse) {
	ctx, exitContext := helpers.EnterRequestContext(ctx, r.TypeInfo, req)
	defer exitContext()
	resp.Schema = schema.Schema{
		Description:         "Manages Power Platform Settings for a given environment.",
		MarkdownDescription: "Manages Power Platform Settings for a given environment. They control various aspects of Power Platform features and behaviors, See [Environment Settings Overview](https://learn.microsoft.com/power-platform/admin/admin-settings) for more details.",
		Attributes: map[string]schema.Attribute{
			"timeouts": timeouts.Attributes(ctx, timeouts.Opts{
				Create: true,
				Update: true,
			}),
			"id": schema.StringAttribute{
				Description:         "Id of the read operation",
				MarkdownDescription: "Id of the read operation",
				Computed:            true,
			},
			"environment_id": schema.StringAttribute{
				Description:         "Environment Id",
				MarkdownDescription: "Environment Id",
				Required:            true,
			},
			"audit_and_logs": schema.SingleNestedAttribute{
				Description:         "Audit and Logs",
				MarkdownDescription: "Audit and Logs",
				Optional:            true, Computed: true,
				PlanModifiers: []planmodifier.Object{
					objectplanmodifier.UseStateForUnknown(),
				},
				Attributes: map[string]schema.Attribute{
					"plugin_trace_log_setting": schema.StringAttribute{
						Description:         "Plugin trace log setting. Available options: Off, Exception, All",
						MarkdownDescription: "Plugin trace log setting. Available options: Off, Exception, All. See [Plugin Trace Log Settings Overview](https://learn.microsoft.com/power-apps/developer/data-platform/logging-tracing) for more details.",
						Optional:            true, Computed: true,
						PlanModifiers: []planmodifier.String{
							stringplanmodifier.UseStateForUnknown(),
						},
						Validators: []validator.String{
							stringvalidator.OneOf("Off", "Exception", "All"),
						},
					},
					"audit_settings": schema.SingleNestedAttribute{
						Description:         "Audit Settings",
						MarkdownDescription: "Audit Settings. See [Audit Settings Overview](https://learn.microsoft.com/power-platform/admin/system-settings-dialog-box-auditing-tab) for more details.",
						Optional:            true, Computed: true,
						PlanModifiers: []planmodifier.Object{
							objectplanmodifier.UseStateForUnknown(),
						},
						Attributes: map[string]schema.Attribute{
							"is_audit_enabled": schema.BoolAttribute{
								Description:         "Is audit enabled",
								MarkdownDescription: "Is audit enabled",
								Optional:            true, Computed: true,
								PlanModifiers: []planmodifier.Bool{
									boolplanmodifier.UseStateForUnknown(),
								},
							},
							"is_user_access_audit_enabled": schema.BoolAttribute{
								Description:         "Is user access audit enabled",
								MarkdownDescription: "Is user access audit enabled",
								Optional:            true, Computed: true,
								PlanModifiers: []planmodifier.Bool{
									boolplanmodifier.UseStateForUnknown(),
								},
							},
							"is_read_audit_enabled": schema.BoolAttribute{
								Description:         "Is read audit enabled",
								MarkdownDescription: "Is read audit enabled",
								Optional:            true, Computed: true,
								PlanModifiers: []planmodifier.Bool{
									boolplanmodifier.UseStateForUnknown(),
								},
							},
						},
					},
				},
			},
			"email": schema.SingleNestedAttribute{
				Description:         "Email",
				MarkdownDescription: "Email",
				Optional:            true, Computed: true,
				PlanModifiers: []planmodifier.Object{
					objectplanmodifier.UseStateForUnknown(),
				},
				Attributes: map[string]schema.Attribute{
					"email_settings": schema.SingleNestedAttribute{
						Description:         "Email Settings",
						MarkdownDescription: "Email Settings. See [Email Settings Overview](https://learn.microsoft.com/power-platform/admin/settings-email) for more details.",
						Optional:            true, Computed: true,
						PlanModifiers: []planmodifier.Object{
							objectplanmodifier.UseStateForUnknown(),
						},
						Attributes: map[string]schema.Attribute{
							"max_upload_file_size_in_bytes": schema.Int64Attribute{
								Description:         "Maximum file size that can be uploaded to the environment",
								MarkdownDescription: "Maximum file size that can be uploaded to the environment",
								Optional:            true, Computed: true,
								PlanModifiers: []planmodifier.Int64{
									int64planmodifier.UseStateForUnknown(),
								},
							},
						},
					},
				},
			},
			"product": schema.SingleNestedAttribute{
				Description:         "Product",
				MarkdownDescription: "Product",
				Optional:            true, Computed: true,
				PlanModifiers: []planmodifier.Object{
					objectplanmodifier.UseStateForUnknown(),
				},
				Attributes: map[string]schema.Attribute{
					"behavior_settings": schema.SingleNestedAttribute{
						Description:         "Behavior Settings",
						MarkdownDescription: "Behavior Settings.See [Behavior Settings Overview](https://learn.microsoft.com/power-platform/admin/settings-behavior) for more details.",
						Optional:            true, Computed: true,
						PlanModifiers: []planmodifier.Object{
							objectplanmodifier.UseStateForUnknown(),
						},
						Attributes: map[string]schema.Attribute{
							"show_dashboard_cards_in_expanded_state": schema.BoolAttribute{
								Description:         "Show dashboard cards in expanded state",
								MarkdownDescription: "Show dashboard cards in expanded state",
								Optional:            true, Computed: true,
								PlanModifiers: []planmodifier.Bool{
									boolplanmodifier.UseStateForUnknown(),
								},
							},
						},
					},
					"features": schema.SingleNestedAttribute{
						Description:         "Features",
						MarkdownDescription: "Features. See [Features Overview](https://learn.microsoft.com/power-platform/admin/settings-features) for more details.",
						Optional:            true,
						Attributes: map[string]schema.Attribute{
							"power_apps_component_framework_for_canvas_apps": schema.BoolAttribute{
								Description:         "Power Apps component framework for canvas apps",
								MarkdownDescription: "Power Apps component framework for canvas apps",
								Optional:            true, Computed: true,
								PlanModifiers: []planmodifier.Bool{
									boolplanmodifier.UseStateForUnknown(),
								},
							},
						},
					},
				},
			},
		},
	}
}

func (r *EnvironmentSettingsResource) Configure(ctx context.Context, req resource.ConfigureRequest, resp *resource.ConfigureResponse) {
	ctx, exitContext := helpers.EnterRequestContext(ctx, r.TypeInfo, req)
	defer exitContext()
	if req.ProviderData == nil {
		// ProviderData will be null when Configure is called from ValidateConfig.  It's ok.
		return
	}

	client := req.ProviderData.(*api.ProviderClient).Api

	if client == nil {
		resp.Diagnostics.AddError(
			"Unexpected Resource Configure Type",
			fmt.Sprintf("Expected *http.Client, got: %T. Please report this issue to the provider developers.", req.ProviderData),
		)

		return
	}

	r.EnvironmentSettingClient = NewEnvironmentSettingsClient(client)
}

func (r *EnvironmentSettingsResource) Create(ctx context.Context, req resource.CreateRequest, resp *resource.CreateResponse) {
	ctx, exitContext := helpers.EnterRequestContext(ctx, r.TypeInfo, req)
	defer exitContext()

	var plan EnvironmentSettingsSourceModel
	resp.Diagnostics.Append(req.Plan.Get(ctx, &plan)...)
	if resp.Diagnostics.HasError() {
		return
	}

<<<<<<< HEAD
	timeout, diags := plan.Timeouts.Create(ctx, constants.DEFAULT_RESOURCE_OPERATION_TIMEOUT_IN_MINUTES)
	if diags != nil {
		resp.Diagnostics.Append(diags...)
		return
	}

	ctx, cancel := context.WithTimeout(ctx, timeout)
	defer cancel()

	settingsToUpdate, err := convertFromEnvironmentSettingsModel(ctx, plan)
=======
	settingsToUpdate, err := ConvertFromEnvironmentSettingsModel(ctx, plan)
>>>>>>> 4338d0e4
	if err != nil {
		resp.Diagnostics.AddError("Error converting environment settings model", err.Error())
		return
	}

	dvExits, err := r.EnvironmentSettingClient.DataverseExists(ctx, plan.EnvironmentId.ValueString())
	if err != nil {
		resp.Diagnostics.AddError(fmt.Sprintf("Client error when checking if Dataverse exists in environment '%s'", plan.EnvironmentId.ValueString()), err.Error())
		return
	}

	if !dvExits {
		resp.Diagnostics.AddError(fmt.Sprintf("No Dataverse exists in environment '%s'", plan.EnvironmentId.ValueString()), "")
		return
	}

	envSettings, err := r.EnvironmentSettingClient.UpdateEnvironmentSettings(ctx, plan.EnvironmentId.ValueString(), *settingsToUpdate)
	if err != nil {
		resp.Diagnostics.AddError(
			"Error creating environment settings", fmt.Sprintf("Error creating environment settings: %s", err.Error()),
		)
		return
	}

	var state = convertFromEnvironmentSettingsDto(envSettings, plan.Timeouts)
	state.Id = plan.EnvironmentId
	state.EnvironmentId = plan.EnvironmentId

	tflog.Trace(ctx, fmt.Sprintf("created a resource with ID %s", state.Id.ValueString()))
	resp.Diagnostics.Append(resp.State.Set(ctx, &state)...)
}

func (r *EnvironmentSettingsResource) Read(ctx context.Context, req resource.ReadRequest, resp *resource.ReadResponse) {
	ctx, exitContext := helpers.EnterRequestContext(ctx, r.TypeInfo, req)
	defer exitContext()

	var state EnvironmentSettingsSourceModel
	resp.Diagnostics.Append(req.State.Get(ctx, &state)...)
	if resp.Diagnostics.HasError() {
		return
	}

	if state.EnvironmentId.ValueString() == "" {
		resp.Diagnostics.AddError("environment_id connot be an empty string", "environment_id connot be an empty string")
		return
	}

	envSettings, err := r.EnvironmentSettingClient.GetEnvironmentSettings(ctx, state.EnvironmentId.ValueString())
	if err != nil {
		resp.Diagnostics.AddError(fmt.Sprintf("Client error when reading %s", r.ProviderTypeName), err.Error())
		return
	}

	var newState = convertFromEnvironmentSettingsDto(envSettings, state.Timeouts)
	newState.Id = state.EnvironmentId
	newState.EnvironmentId = state.EnvironmentId

	resp.Diagnostics.Append(resp.State.Set(ctx, &newState)...)
}

func (r *EnvironmentSettingsResource) Update(ctx context.Context, req resource.UpdateRequest, resp *resource.UpdateResponse) {
	ctx, exitContext := helpers.EnterRequestContext(ctx, r.TypeInfo, req)
	defer exitContext()

	var plan EnvironmentSettingsSourceModel
	var state EnvironmentSettingsSourceModel
	resp.Diagnostics.Append(req.Plan.Get(ctx, &plan)...)
	if resp.Diagnostics.HasError() {
		return
	}

	resp.Diagnostics.Append(req.State.Get(ctx, &state)...)
	if resp.Diagnostics.HasError() {
		return
	}

	if plan.EnvironmentId.ValueString() == "" {
		resp.Diagnostics.AddError("environment_id connot be an empty string", "environment_id connot be an empty string")
		return
	}

<<<<<<< HEAD
	timeout, diags := plan.Timeouts.Update(ctx, constants.DEFAULT_RESOURCE_OPERATION_TIMEOUT_IN_MINUTES)
	if diags != nil {
		resp.Diagnostics.Append(diags...)
		return
	}

	ctx, cancel := context.WithTimeout(ctx, timeout)
	defer cancel()

	envSettingsToUpdate, err := convertFromEnvironmentSettingsModel(ctx, plan)
=======
	envSettingsToUpdate, err := ConvertFromEnvironmentSettingsModel(ctx, plan)
>>>>>>> 4338d0e4
	if err != nil {
		resp.Diagnostics.AddError("Error converting environment settings model", err.Error())
		return
	}

	environmentSettings, err := r.EnvironmentSettingClient.UpdateEnvironmentSettings(ctx, plan.EnvironmentId.ValueString(), *envSettingsToUpdate)
	if err != nil {
		resp.Diagnostics.AddError(
			"Error updating environment settings", fmt.Sprintf("Error updating environment settings: %s", err.Error()),
		)
		return
	}

	plan = convertFromEnvironmentSettingsDto(environmentSettings, plan.Timeouts)
	plan.Id = state.EnvironmentId
	plan.EnvironmentId = state.EnvironmentId

	resp.Diagnostics.Append(resp.State.Set(ctx, &plan)...)
}

func (r *EnvironmentSettingsResource) Delete(ctx context.Context, req resource.DeleteRequest, resp *resource.DeleteResponse) {
	ctx, exitContext := helpers.EnterRequestContext(ctx, r.TypeInfo, req)
	defer exitContext()

	// Do nothing on purpose
}

func (r *EnvironmentSettingsResource) ImportState(ctx context.Context, req resource.ImportStateRequest, resp *resource.ImportStateResponse) {
	ctx, exitContext := helpers.EnterRequestContext(ctx, r.TypeInfo, req)
	defer exitContext()

	resource.ImportStatePassthroughID(ctx, path.Root("environment_id"), req, resp)
}<|MERGE_RESOLUTION|>--- conflicted
+++ resolved
@@ -234,20 +234,8 @@
 		return
 	}
 
-<<<<<<< HEAD
-	timeout, diags := plan.Timeouts.Create(ctx, constants.DEFAULT_RESOURCE_OPERATION_TIMEOUT_IN_MINUTES)
-	if diags != nil {
-		resp.Diagnostics.Append(diags...)
-		return
-	}
-
-	ctx, cancel := context.WithTimeout(ctx, timeout)
-	defer cancel()
-
-	settingsToUpdate, err := convertFromEnvironmentSettingsModel(ctx, plan)
-=======
+
 	settingsToUpdate, err := ConvertFromEnvironmentSettingsModel(ctx, plan)
->>>>>>> 4338d0e4
 	if err != nil {
 		resp.Diagnostics.AddError("Error converting environment settings model", err.Error())
 		return
@@ -329,20 +317,8 @@
 		return
 	}
 
-<<<<<<< HEAD
-	timeout, diags := plan.Timeouts.Update(ctx, constants.DEFAULT_RESOURCE_OPERATION_TIMEOUT_IN_MINUTES)
-	if diags != nil {
-		resp.Diagnostics.Append(diags...)
-		return
-	}
-
-	ctx, cancel := context.WithTimeout(ctx, timeout)
-	defer cancel()
-
-	envSettingsToUpdate, err := convertFromEnvironmentSettingsModel(ctx, plan)
-=======
+
 	envSettingsToUpdate, err := ConvertFromEnvironmentSettingsModel(ctx, plan)
->>>>>>> 4338d0e4
 	if err != nil {
 		resp.Diagnostics.AddError("Error converting environment settings model", err.Error())
 		return
