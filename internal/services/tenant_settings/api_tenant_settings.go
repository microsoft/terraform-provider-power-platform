// Copyright (c) Microsoft Corporation.
// Licensed under the MIT license.

package tenant_settings

import (
	"context"
	"fmt"
	"net/http"
	"net/url"
	"reflect"

	"github.com/hashicorp/terraform-plugin-log/tflog"
	"github.com/microsoft/terraform-provider-power-platform/internal/api"
	"github.com/microsoft/terraform-provider-power-platform/internal/constants"
)

func newTenantSettingsClient(apiClient *api.Client) client {
	return client{
		Api: apiClient,
	}
}

type client struct {
	Api *api.Client
}

func (client *client) GetTenant(ctx context.Context) (*tenantDto, error) {
	apiUrl := &url.URL{
		Scheme: constants.HTTPS,
		Host:   client.Api.GetConfig().Urls.BapiUrl,
		Path:   "/providers/Microsoft.BusinessAppPlatform/tenant",
	}

	values := url.Values{}
	values.Add("api-version", "2020-08-01")
	apiUrl.RawQuery = values.Encode()

<<<<<<< HEAD
	tenant := tenantDto{}
=======
	tenant := TenantDto{}
>>>>>>> 3ec1e199
	_, err := client.Api.Execute(ctx, nil, "GET", apiUrl.String(), nil, nil, []int{http.StatusOK}, &tenant)
	if err != nil {
		return nil, err
	}
	return &tenant, nil
}

func (client *client) GetTenantSettings(ctx context.Context) (*tenantSettingsDto, error) {
	apiUrl := &url.URL{
		Scheme: constants.HTTPS,
		Host:   client.Api.GetConfig().Urls.BapiUrl,
		Path:   "/providers/Microsoft.BusinessAppPlatform/listTenantSettings",
	}

	values := url.Values{}
	values.Add("api-version", "2023-06-01")
	apiUrl.RawQuery = values.Encode()

<<<<<<< HEAD
	tenantSettings := tenantSettingsDto{}
=======
	tenantSettings := TenantSettingsDto{}
>>>>>>> 3ec1e199
	_, err := client.Api.Execute(ctx, nil, "POST", apiUrl.String(), nil, nil, []int{http.StatusOK}, &tenantSettings)
	if err != nil {
		return nil, err
	}
	return &tenantSettings, nil
}

func (client *client) UpdateTenantSettings(ctx context.Context, tenantSettings tenantSettingsDto) (*tenantSettingsDto, error) {
	apiUrl := &url.URL{
		Scheme: constants.HTTPS,
		Host:   client.Api.GetConfig().Urls.BapiUrl,
		Path:   "/providers/Microsoft.BusinessAppPlatform/scopes/admin/updateTenantSettings",
	}

	values := url.Values{}
	values.Add(constants.API_VERSION_PARAM, "2023-06-01")
	apiUrl.RawQuery = values.Encode()

<<<<<<< HEAD
	var backendSettings tenantSettingsDto
=======
	var backendSettings TenantSettingsDto
>>>>>>> 3ec1e199
	_, err := client.Api.Execute(ctx, nil, "POST", apiUrl.String(), nil, tenantSettings, []int{http.StatusOK}, &backendSettings)
	if err != nil {
		return nil, err
	}
	return &backendSettings, nil
}

func applyCorrections(ctx context.Context, planned tenantSettingsDto, actual tenantSettingsDto) *tenantSettingsDto {
	correctedFilter := filterDto(ctx, planned, actual)
	corrected, ok := correctedFilter.(*tenantSettingsDto)
	if !ok {
		tflog.Error(ctx, "Type assertion to failed in applyCorrections")
		return nil
	}

	if planned.PowerPlatform != nil && planned.PowerPlatform.Governance != nil {
		if planned.PowerPlatform.Governance.EnvironmentRoutingTargetSecurityGroupId != nil && *planned.PowerPlatform.Governance.EnvironmentRoutingTargetSecurityGroupId == constants.ZERO_UUID && corrected.PowerPlatform.Governance.EnvironmentRoutingTargetSecurityGroupId == nil {
			zu := constants.ZERO_UUID
			corrected.PowerPlatform.Governance.EnvironmentRoutingTargetSecurityGroupId = &zu
		}

		if planned.PowerPlatform.Governance.EnvironmentRoutingTargetEnvironmentGroupId != nil && *planned.PowerPlatform.Governance.EnvironmentRoutingTargetEnvironmentGroupId == constants.ZERO_UUID && corrected.PowerPlatform.Governance.EnvironmentRoutingTargetEnvironmentGroupId == nil {
			zu := constants.ZERO_UUID
			corrected.PowerPlatform.Governance.EnvironmentRoutingTargetEnvironmentGroupId = &zu
		}
	}
	return corrected
}

// This function is used to filter out the fields that are not opted in to configuration.
// The backend always returns all properties, but Terraform can only handle the properties that are opted in.
func filterDto(ctx context.Context, configuredSettings any, backendSettings any) any {
	configuredType := reflect.TypeOf(configuredSettings)
	backendType := reflect.TypeOf(backendSettings)
	if configuredType != backendType {
		return nil
	}

	output := reflect.New(configuredType).Interface()

	visibleFields := reflect.VisibleFields(configuredType)

	configuredValue := reflect.ValueOf(configuredSettings)
	backendValue := reflect.ValueOf(backendSettings)

	for fieldIndex, fieldInfo := range visibleFields {
		tflog.Debug(ctx, fmt.Sprintf("Field: %s", fieldInfo.Name))

		configuredFieldValue := configuredValue.Field(fieldIndex)
		backendFieldValue := backendValue.Field(fieldIndex)
		outputField := reflect.ValueOf(output).Elem().Field(fieldIndex)

		if !configuredFieldValue.IsNil() && !backendFieldValue.IsNil() && backendFieldValue.IsValid() && outputField.CanSet() {
			if configuredFieldValue.Kind() == reflect.Pointer && configuredFieldValue.Elem().Kind() == reflect.Struct {
				outputStruct := filterDto(ctx, configuredFieldValue.Elem().Interface(), backendFieldValue.Elem().Interface())
				outputField.Set(reflect.ValueOf(outputStruct))
			} else if configuredFieldValue.Kind() == reflect.Pointer && configuredFieldValue.Elem().Kind() == reflect.Bool {
				boolValue := backendFieldValue.Elem().Bool()
				newBool := bool(boolValue)
				outputField.Set(reflect.ValueOf(&newBool))
			} else if configuredFieldValue.Kind() == reflect.Pointer && configuredFieldValue.Elem().Kind() == reflect.String {
				stringValue := backendFieldValue.Elem().String()
				newString := string(stringValue)
				outputField.Set(reflect.ValueOf(&newString))
			} else if configuredFieldValue.Kind() == reflect.Pointer && configuredFieldValue.Elem().Kind() == reflect.Int64 {
				int64Value := backendFieldValue.Elem().Int()
				newInt64 := int64(int64Value)
				outputField.Set(reflect.ValueOf(&newInt64))
			} else {
				tflog.Debug(ctx, fmt.Sprintf("Skipping unknown field type %s", configuredFieldValue.Kind()))
			}
		}
	}

	return output
}<|MERGE_RESOLUTION|>--- conflicted
+++ resolved
@@ -36,11 +36,8 @@
 	values.Add("api-version", "2020-08-01")
 	apiUrl.RawQuery = values.Encode()
 
-<<<<<<< HEAD
+
 	tenant := tenantDto{}
-=======
-	tenant := TenantDto{}
->>>>>>> 3ec1e199
 	_, err := client.Api.Execute(ctx, nil, "GET", apiUrl.String(), nil, nil, []int{http.StatusOK}, &tenant)
 	if err != nil {
 		return nil, err
@@ -59,11 +56,8 @@
 	values.Add("api-version", "2023-06-01")
 	apiUrl.RawQuery = values.Encode()
 
-<<<<<<< HEAD
+
 	tenantSettings := tenantSettingsDto{}
-=======
-	tenantSettings := TenantSettingsDto{}
->>>>>>> 3ec1e199
 	_, err := client.Api.Execute(ctx, nil, "POST", apiUrl.String(), nil, nil, []int{http.StatusOK}, &tenantSettings)
 	if err != nil {
 		return nil, err
@@ -82,11 +76,8 @@
 	values.Add(constants.API_VERSION_PARAM, "2023-06-01")
 	apiUrl.RawQuery = values.Encode()
 
-<<<<<<< HEAD
+
 	var backendSettings tenantSettingsDto
-=======
-	var backendSettings TenantSettingsDto
->>>>>>> 3ec1e199
 	_, err := client.Api.Execute(ctx, nil, "POST", apiUrl.String(), nil, tenantSettings, []int{http.StatusOK}, &backendSettings)
 	if err != nil {
 		return nil, err
