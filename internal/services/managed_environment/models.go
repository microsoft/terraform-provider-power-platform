--- conflicted
+++ resolved
@@ -28,8 +28,6 @@
 	MakerOnboardingUrl           types.String   `tfsdk:"maker_onboarding_url"`
 	MakerOnboardingMarkdown      types.String   `tfsdk:"maker_onboarding_markdown"`
 	SolutionCheckerRuleOverrides types.Set      `tfsdk:"solution_checker_rule_overrides"`
-<<<<<<< HEAD
-=======
 }
 
 type SolutionCheckerRulesArrayDto struct {
@@ -46,5 +44,4 @@
 	PrimaryCategory string `json:"primaryCategory,omitempty"`
 	Severity        string `json:"severity,omitempty"`
 	HowToFix        string `json:"howToFix,omitempty"`
->>>>>>> abb5017f
 }