// Copyright (c) Microsoft Corporation.
// Licensed under the MIT license.

package solution

import (
	"context"
	"encoding/base64"
	"encoding/json"
	"errors"
	"fmt"
	"net/http"
	"net/url"
	"strings"

	"github.com/microsoft/terraform-provider-power-platform/internal/api"
	"github.com/microsoft/terraform-provider-power-platform/internal/constants"
	"github.com/microsoft/terraform-provider-power-platform/internal/customerrors"
)

func NewSolutionClient(apiClient *api.Client) Client {
	return Client{
		Api: apiClient,
	}
}

type Client struct {
	Api *api.Client
}

func (client *Client) DataverseExists(ctx context.Context, environmentId string) (bool, error) {
	env, err := client.getEnvironment(ctx, environmentId)
	if err != nil {
		return false, err
	}
	return env.Properties.LinkedEnvironmentMetadata.InstanceURL != "", nil
}

func (client *Client) GetSolutionUniqueName(ctx context.Context, environmentId, name string) (*SolutionDto, error) {
	environmentHost, err := client.GetEnvironmentHostById(ctx, environmentId)
	if err != nil {
		return nil, err
	}

	apiUrl := &url.URL{
		Scheme: constants.HTTPS,
		Host:   environmentHost,
		Path:   "/api/data/v9.2/solutions",
	}
	values := url.Values{}
	values.Add("$expand", "publisherid")
	values.Add("$filter", fmt.Sprintf("uniquename eq '%s'", name))
	apiUrl.RawQuery = values.Encode()

<<<<<<< HEAD
	solutions := solutionArrayDto{}
	_, err = client.Api.Execute(ctx, "GET", apiUrl.String(), nil, nil, []int{http.StatusOK}, &solutions)
=======
	solutions := DtoArray{}
	_, err = client.Api.Execute(ctx, nil, "GET", apiUrl.String(), nil, nil, []int{http.StatusOK}, &solutions)
>>>>>>> 0690f1a4
	if err != nil {
		return nil, err
	}
	if len(solutions.Value) == 0 {
		return nil, customerrors.WrapIntoProviderError(err, customerrors.ERROR_OBJECT_NOT_FOUND, fmt.Sprintf("solution with unique name '%s' not found", name))
	}

	solutions.Value[0].EnvironmentId = environmentId

	return &solutions.Value[0], nil
}

func (client *Client) GetSolutionById(ctx context.Context, environmentId, solutionId string) (*SolutionDto, error) {
	environmentHost, err := client.GetEnvironmentHostById(ctx, environmentId)
	if err != nil {
		return nil, err
	}

	apiUrl := &url.URL{
		Scheme: constants.HTTPS,
		Host:   environmentHost,
		Path:   "/api/data/v9.2/solutions",
	}
	values := url.Values{}
	values.Add("$expand", "publisherid")
	values.Add("$filter", fmt.Sprintf("solutionid eq %s", solutionId))
	apiUrl.RawQuery = values.Encode()

<<<<<<< HEAD
	solutions := solutionArrayDto{}
	_, err = client.Api.Execute(ctx, "GET", apiUrl.String(), nil, nil, []int{http.StatusOK}, &solutions)
=======
	solutions := DtoArray{}
	_, err = client.Api.Execute(ctx, nil, "GET", apiUrl.String(), nil, nil, []int{http.StatusOK}, &solutions)
>>>>>>> 0690f1a4
	if err != nil {
		return nil, err
	}
	if len(solutions.Value) == 0 {
		return nil, customerrors.WrapIntoProviderError(err, customerrors.ERROR_OBJECT_NOT_FOUND, fmt.Sprintf("solution with id '%s' not found", solutionId))
	}

	solutions.Value[0].EnvironmentId = environmentId

	return &solutions.Value[0], nil
}

func (client *Client) GetSolutions(ctx context.Context, environmentId string) ([]SolutionDto, error) {
	environmentHost, err := client.GetEnvironmentHostById(ctx, environmentId)
	if err != nil {
		return nil, err
	}

	apiUrl := &url.URL{
		Scheme: constants.HTTPS,
		Host:   environmentHost,
		Path:   "/api/data/v9.2/solutions",
	}
	values := url.Values{}
	values.Add("$expand", "publisherid")
	values.Add("$filter", "(isvisible eq true)")
	values.Add("$orderby", "createdon desc")
	apiUrl.RawQuery = values.Encode()

<<<<<<< HEAD
	solutionArray := solutionArrayDto{}
	_, err = client.Api.Execute(ctx, "GET", apiUrl.String(), nil, nil, []int{http.StatusOK}, &solutionArray)
=======
	solutionArray := DtoArray{}
	_, err = client.Api.Execute(ctx, nil, "GET", apiUrl.String(), nil, nil, []int{http.StatusOK}, &solutionArray)
>>>>>>> 0690f1a4
	if err != nil {
		return nil, err
	}

	for inx := range solutionArray.Value {
		solutionArray.Value[inx].EnvironmentId = environmentId
	}

	solutions := make([]SolutionDto, 0)
	solutions = append(solutions, solutionArray.Value...)

	return solutions, nil
}

func (client *Client) CreateSolution(ctx context.Context, environmentId string, solutionToCreate importSolutionDto, content []byte, settings []byte) (*SolutionDto, error) {
	environmentHost, err := client.GetEnvironmentHostById(ctx, environmentId)
	if err != nil {
		return nil, err
	}

	if content == nil {
		err = fmt.Errorf("solution content is nil")
		return nil, err
	}

	stageSolutionRequestBody := stageSolutionImportDto{
		CustomizationFile: base64.StdEncoding.EncodeToString(content),
	}

	apiUrl := &url.URL{
		Scheme: constants.HTTPS,
		Host:   environmentHost,
		Path:   "/api/data/v9.2/StageSolution",
	}

<<<<<<< HEAD
	stageSolutionResponse := stageSolutionImportResponseDto{}
	_, err = client.Api.Execute(ctx, "POST", apiUrl.String(), nil, stageSolutionRequestBody, []int{http.StatusOK}, &stageSolutionResponse)
=======
	stageSolutionResponse := StageSolutionImportResponseDto{}
	_, err = client.Api.Execute(ctx, nil, "POST", apiUrl.String(), nil, stageSolutionRequestBody, []int{http.StatusOK}, &stageSolutionResponse)
>>>>>>> 0690f1a4
	if err != nil {
		return nil, err
	}
	if stageSolutionResponse.StageSolutionResults.StageSolutionStatus != "Passed" {
		e := fmt.Errorf("solution failed with status: '%s'", stageSolutionResponse.StageSolutionResults.StageSolutionStatus)

		for _, missingDependency := range stageSolutionResponse.StageSolutionResults.MissingDependencies {
			e = errors.Join(fmt.Errorf("missing dependency: '%s'", missingDependency.RequiredComponentSchemaName), e)
		}
		for _, validation := range stageSolutionResponse.StageSolutionResults.SolutionValidationResults {
			e = errors.Join(fmt.Errorf("solution validation failed: %s", validation.Message), e)
		}
		return nil, e
	}

	solutionComponents, err := client.createSolutionComponentParameters(settings)
	if err != nil {
		return nil, err
	}

	importSolutionRequestBody := importSolutionDto{
		PublishWorkflows:                 true,
		OverwriteUnmanagedCustomizations: false,
		ComponentParameters:              solutionComponents,
		SolutionParameters: importSolutionSolutionParametersDto{
			StageSolutionUploadId: stageSolutionResponse.StageSolutionResults.StageSolutionUploadId,
		},
	}

	apiUrl = &url.URL{
		Scheme: constants.HTTPS,
		Host:   environmentHost,
		Path:   "/api/data/v9.2/ImportSolutionAsync",
	}
<<<<<<< HEAD
	importSolutionResponse := importSolutionResponseDto{}
	_, err = client.Api.Execute(ctx, "POST", apiUrl.String(), nil, importSolutionRequestBody, []int{http.StatusOK}, &importSolutionResponse)
=======
	importSolutionResponse := ImportSolutionResponseDto{}
	_, err = client.Api.Execute(ctx, nil, "POST", apiUrl.String(), nil, importSolutionRequestBody, []int{http.StatusOK}, &importSolutionResponse)
>>>>>>> 0690f1a4
	if err != nil {
		return nil, err
	}

	// pull for solution import completion.
	err = client.Api.SleepWithContext(ctx, api.DefaultRetryAfter())
	if err != nil {
		return nil, err
	}

	apiUrl = &url.URL{
		Scheme: constants.HTTPS,
		Host:   environmentHost,
		Path:   fmt.Sprintf("/api/data/v9.2/asyncoperations(%s)", importSolutionResponse.AsyncOperationId),
	}
	for {
<<<<<<< HEAD
		asyncSolutionPullResponse := asyncSolutionPullResponseDto{}
		_, err = client.Api.Execute(ctx, "GET", apiUrl.String(), nil, nil, []int{http.StatusOK}, &asyncSolutionPullResponse)
=======
		asyncSolutionPullResponse := AsyncSolutionPullResponseDto{}
		_, err = client.Api.Execute(ctx, nil, "GET", apiUrl.String(), nil, nil, []int{http.StatusOK}, &asyncSolutionPullResponse)
>>>>>>> 0690f1a4
		if err != nil {
			return nil, err
		}
		if asyncSolutionPullResponse.CompletedOn != "" {
			err = client.validateSolutionImportResult(ctx, environmentHost, importSolutionResponse.ImportJobKey)
			if err != nil {
				return nil, err
			}
			solution, err := client.GetSolutionUniqueName(ctx, environmentId, stageSolutionResponse.StageSolutionResults.SolutionDetails.SolutionUniqueName)
			if err != nil {
				return nil, err
			}
			return solution, nil
		}
		err = client.Api.SleepWithContext(ctx, api.DefaultRetryAfter())
		if err != nil {
			return nil, err
		}
	}
}

func (client *Client) createSolutionComponentParameters(settings []byte) ([]any, error) {
	if len(settings) == 0 {
		return nil, nil
	}

	solutionSettings := solutionSettings{}
	if settings != nil {
		err := json.Unmarshal(settings, &solutionSettings)
		if err != nil {
			return nil, err
		}
	}

	solutionComponents := make([]any, 0)
	for _, connectionReferenceComponent := range solutionSettings.ConnectionReferences {
		solutionComponents = append(solutionComponents, importSolutionConnectionReferencesDto{
			Type:                           "Microsoft.Dynamics.CRM.connectionreference",
			ConnectionId:                   connectionReferenceComponent.ConnectionId,
			ConnectorId:                    connectionReferenceComponent.ConnectorId,
			ConnectionReferenceLogicalName: connectionReferenceComponent.LogicalName,
			ConnectionReferenceDisplayName: "",
			Description:                    "",
		})
	}
	for _, envVariableComponent := range solutionSettings.EnvironmentVariables {
		if envVariableComponent.Value != "" {
			solutionComponents = append(solutionComponents, importSolutionEnvironmentVariablesDto{
				Type:       "Microsoft.Dynamics.CRM.environmentvariablevalue",
				SchemaName: envVariableComponent.SchemaName,
				Value:      envVariableComponent.Value,
			})
		}
	}

	if len(solutionComponents) == 0 {
		return nil, nil
	}
	return solutionComponents, nil
}

func (client *Client) validateSolutionImportResult(ctx context.Context, environmentHost, importJobKey string) error {
	apiUrl := &url.URL{
		Scheme: constants.HTTPS,
		Host:   environmentHost,
		Path:   fmt.Sprintf("/api/data/v9.0/RetrieveSolutionImportResult(ImportJobId=%s)", importJobKey),
	}

<<<<<<< HEAD
	validateSolutionImportResponseDto := validateSolutionImportResponseDto{}
	_, err := client.Api.Execute(ctx, "GET", apiUrl.String(), nil, nil, []int{http.StatusOK}, &validateSolutionImportResponseDto)
=======
	validateSolutionImportResponseDto := ValidateSolutionImportResponseDto{}
	_, err := client.Api.Execute(ctx, nil, "GET", apiUrl.String(), nil, nil, []int{http.StatusOK}, &validateSolutionImportResponseDto)
>>>>>>> 0690f1a4
	if err != nil {
		return err
	}
	if validateSolutionImportResponseDto.SolutionOperationResult.Status != "Passed" {
		return fmt.Errorf("solution import failed: %s", validateSolutionImportResponseDto.SolutionOperationResult.ErrorMessages...)
	}
	return nil
}

func (client *Client) DeleteSolution(ctx context.Context, environmentId, solutionId string) error {
	environmentHost, err := client.GetEnvironmentHostById(ctx, environmentId)
	if err != nil {
		return err
	}
	apiUrl := &url.URL{
		Scheme: constants.HTTPS,
		Host:   environmentHost,
		Path:   fmt.Sprintf("/api/data/v9.2/solutions(%s)", solutionId),
	}
	_, err = client.Api.Execute(ctx, nil, "DELETE", apiUrl.String(), nil, nil, []int{http.StatusNoContent}, nil)
	if err != nil {
		return err
	}
	return nil
}

func (client *Client) GetTableData(ctx context.Context, environmentId, tableName, odataQuery string, responseObj any) error {
	environmentHost, err := client.GetEnvironmentHostById(ctx, environmentId)
	if err != nil {
		return err
	}
	apiUrl := &url.URL{
		Scheme: constants.HTTPS,
		Host:   environmentHost,
		Path:   fmt.Sprintf("/api/data/v9.2/%s", tableName),
	}
	if odataQuery != "" {
		apiUrl.RawQuery = odataQuery
	}
	_, err = client.Api.Execute(ctx, nil, "GET", apiUrl.String(), nil, nil, []int{http.StatusOK}, &responseObj)
	if err != nil {
		return err
	}
	return nil
}

func (client *Client) GetEnvironmentHostById(ctx context.Context, environmentId string) (string, error) {
	env, err := client.getEnvironment(ctx, environmentId)
	if err != nil {
		return "", err
	}
	environmentUrl := strings.TrimSuffix(env.Properties.LinkedEnvironmentMetadata.InstanceURL, "/")
	if environmentUrl == "" {
		return "", customerrors.WrapIntoProviderError(nil, customerrors.ERROR_ENVIRONMENT_URL_NOT_FOUND, "environment url not found, please check if the environment has dataverse linked")
	}

	envUrl, err := url.Parse(environmentUrl)
	if err != nil {
		return "", err
	}
	return envUrl.Host, nil
}

func (client *Client) getEnvironment(ctx context.Context, environmentId string) (*environmentIdDto, error) {
	apiUrl := &url.URL{
		Scheme: constants.HTTPS,
		Host:   client.Api.GetConfig().Urls.BapiUrl,
		Path:   fmt.Sprintf("/providers/Microsoft.BusinessAppPlatform/scopes/admin/environments/%s", environmentId),
	}
	values := url.Values{}
	values.Add("$expand", "permissions,properties.capacity,properties/billingPolicy")
	values.Add("api-version", "2023-06-01")
	apiUrl.RawQuery = values.Encode()

<<<<<<< HEAD
	env := environmentIdDto{}
	_, err := client.Api.Execute(ctx, "GET", apiUrl.String(), nil, nil, []int{http.StatusOK}, &env)
=======
	env := EnvironmentIdDto{}
	_, err := client.Api.Execute(ctx, nil, "GET", apiUrl.String(), nil, nil, []int{http.StatusOK}, &env)
>>>>>>> 0690f1a4
	if err != nil {
		var httpError *customerrors.UnexpectedHttpStatusCodeError
		if errors.As(err, &httpError) && httpError.StatusCode == http.StatusNotFound {
			return nil, customerrors.WrapIntoProviderError(err, customerrors.ERROR_OBJECT_NOT_FOUND, fmt.Sprintf("environment %s not found", environmentId))
		}
		return nil, err
	}

	return &env, nil
}<|MERGE_RESOLUTION|>--- conflicted
+++ resolved
@@ -52,13 +52,8 @@
 	values.Add("$filter", fmt.Sprintf("uniquename eq '%s'", name))
 	apiUrl.RawQuery = values.Encode()
 
-<<<<<<< HEAD
 	solutions := solutionArrayDto{}
-	_, err = client.Api.Execute(ctx, "GET", apiUrl.String(), nil, nil, []int{http.StatusOK}, &solutions)
-=======
-	solutions := DtoArray{}
 	_, err = client.Api.Execute(ctx, nil, "GET", apiUrl.String(), nil, nil, []int{http.StatusOK}, &solutions)
->>>>>>> 0690f1a4
 	if err != nil {
 		return nil, err
 	}
@@ -87,13 +82,8 @@
 	values.Add("$filter", fmt.Sprintf("solutionid eq %s", solutionId))
 	apiUrl.RawQuery = values.Encode()
 
-<<<<<<< HEAD
 	solutions := solutionArrayDto{}
-	_, err = client.Api.Execute(ctx, "GET", apiUrl.String(), nil, nil, []int{http.StatusOK}, &solutions)
-=======
-	solutions := DtoArray{}
 	_, err = client.Api.Execute(ctx, nil, "GET", apiUrl.String(), nil, nil, []int{http.StatusOK}, &solutions)
->>>>>>> 0690f1a4
 	if err != nil {
 		return nil, err
 	}
@@ -123,13 +113,8 @@
 	values.Add("$orderby", "createdon desc")
 	apiUrl.RawQuery = values.Encode()
 
-<<<<<<< HEAD
 	solutionArray := solutionArrayDto{}
-	_, err = client.Api.Execute(ctx, "GET", apiUrl.String(), nil, nil, []int{http.StatusOK}, &solutionArray)
-=======
-	solutionArray := DtoArray{}
 	_, err = client.Api.Execute(ctx, nil, "GET", apiUrl.String(), nil, nil, []int{http.StatusOK}, &solutionArray)
->>>>>>> 0690f1a4
 	if err != nil {
 		return nil, err
 	}
@@ -165,13 +150,8 @@
 		Path:   "/api/data/v9.2/StageSolution",
 	}
 
-<<<<<<< HEAD
 	stageSolutionResponse := stageSolutionImportResponseDto{}
-	_, err = client.Api.Execute(ctx, "POST", apiUrl.String(), nil, stageSolutionRequestBody, []int{http.StatusOK}, &stageSolutionResponse)
-=======
-	stageSolutionResponse := StageSolutionImportResponseDto{}
 	_, err = client.Api.Execute(ctx, nil, "POST", apiUrl.String(), nil, stageSolutionRequestBody, []int{http.StatusOK}, &stageSolutionResponse)
->>>>>>> 0690f1a4
 	if err != nil {
 		return nil, err
 	}
@@ -206,13 +186,8 @@
 		Host:   environmentHost,
 		Path:   "/api/data/v9.2/ImportSolutionAsync",
 	}
-<<<<<<< HEAD
 	importSolutionResponse := importSolutionResponseDto{}
-	_, err = client.Api.Execute(ctx, "POST", apiUrl.String(), nil, importSolutionRequestBody, []int{http.StatusOK}, &importSolutionResponse)
-=======
-	importSolutionResponse := ImportSolutionResponseDto{}
 	_, err = client.Api.Execute(ctx, nil, "POST", apiUrl.String(), nil, importSolutionRequestBody, []int{http.StatusOK}, &importSolutionResponse)
->>>>>>> 0690f1a4
 	if err != nil {
 		return nil, err
 	}
@@ -229,13 +204,8 @@
 		Path:   fmt.Sprintf("/api/data/v9.2/asyncoperations(%s)", importSolutionResponse.AsyncOperationId),
 	}
 	for {
-<<<<<<< HEAD
 		asyncSolutionPullResponse := asyncSolutionPullResponseDto{}
-		_, err = client.Api.Execute(ctx, "GET", apiUrl.String(), nil, nil, []int{http.StatusOK}, &asyncSolutionPullResponse)
-=======
-		asyncSolutionPullResponse := AsyncSolutionPullResponseDto{}
 		_, err = client.Api.Execute(ctx, nil, "GET", apiUrl.String(), nil, nil, []int{http.StatusOK}, &asyncSolutionPullResponse)
->>>>>>> 0690f1a4
 		if err != nil {
 			return nil, err
 		}
@@ -304,13 +274,8 @@
 		Path:   fmt.Sprintf("/api/data/v9.0/RetrieveSolutionImportResult(ImportJobId=%s)", importJobKey),
 	}
 
-<<<<<<< HEAD
 	validateSolutionImportResponseDto := validateSolutionImportResponseDto{}
-	_, err := client.Api.Execute(ctx, "GET", apiUrl.String(), nil, nil, []int{http.StatusOK}, &validateSolutionImportResponseDto)
-=======
-	validateSolutionImportResponseDto := ValidateSolutionImportResponseDto{}
 	_, err := client.Api.Execute(ctx, nil, "GET", apiUrl.String(), nil, nil, []int{http.StatusOK}, &validateSolutionImportResponseDto)
->>>>>>> 0690f1a4
 	if err != nil {
 		return err
 	}
@@ -385,13 +350,8 @@
 	values.Add("api-version", "2023-06-01")
 	apiUrl.RawQuery = values.Encode()
 
-<<<<<<< HEAD
 	env := environmentIdDto{}
-	_, err := client.Api.Execute(ctx, "GET", apiUrl.String(), nil, nil, []int{http.StatusOK}, &env)
-=======
-	env := EnvironmentIdDto{}
 	_, err := client.Api.Execute(ctx, nil, "GET", apiUrl.String(), nil, nil, []int{http.StatusOK}, &env)
->>>>>>> 0690f1a4
 	if err != nil {
 		var httpError *customerrors.UnexpectedHttpStatusCodeError
 		if errors.As(err, &httpError) && httpError.StatusCode == http.StatusNotFound {
