// Copyright (c) Microsoft Corporation.
// Licensed under the MIT license.

package environment_groups

import (
	"context"
	"net/http"
	"net/url"

	"github.com/microsoft/terraform-provider-power-platform/internal/api"
	"github.com/microsoft/terraform-provider-power-platform/internal/constants"
)

func newEnvironmentGroupClient(apiClient *api.Client) client {
	return client{
		Api: apiClient,
	}
}

type client struct {
	Api *api.Client
}

func (client *client) CreateEnvironmentGroup(ctx context.Context, environmentGroup environmentGroupDto) (*environmentGroupDto, error) {
	apiUrl := &url.URL{
		Scheme: constants.HTTPS,
		Host:   client.Api.GetConfig().Urls.BapiUrl,
		Path:   "/providers/Microsoft.BusinessAppPlatform/environmentGroups",
	}

	values := url.Values{}
	values.Add("api-version", "2021-04-01")
	apiUrl.RawQuery = values.Encode()

<<<<<<< HEAD
	newEnvironmentGroup := environmentGroupDto{}
=======
	newEnvironmentGroup := EnvironmentGroupDto{}
>>>>>>> 3ec1e199
	_, err := client.Api.Execute(ctx, nil, "POST", apiUrl.String(), nil, environmentGroup, []int{http.StatusCreated}, &newEnvironmentGroup)
	if err != nil {
		return nil, err
	}

	return &newEnvironmentGroup, nil
}

// DeleteEnvironmentGroup deletes an environment group.
func (client *client) DeleteEnvironmentGroup(ctx context.Context, environmentGroupId string) error {
	apiUrl := &url.URL{
		Scheme: constants.HTTPS,
		Host:   client.Api.GetConfig().Urls.BapiUrl,
		Path:   "/providers/Microsoft.BusinessAppPlatform/environmentGroups/" + environmentGroupId,
	}

	values := url.Values{}
	values.Add("api-version", "2021-04-01")
	apiUrl.RawQuery = values.Encode()

	_, err := client.Api.Execute(ctx, nil, "DELETE", apiUrl.String(), nil, nil, []int{http.StatusOK}, nil)
	if err != nil {
		return err
	}

	return nil
}

// updateEnvironmentGroup updates an environment group.
func (client *client) UpdateEnvironmentGroup(ctx context.Context, environmentGroupId string, environmentGroup environmentGroupDto) (*environmentGroupDto, error) {
	apiUrl := &url.URL{
		Scheme: constants.HTTPS,
		Host:   client.Api.GetConfig().Urls.BapiUrl,
		Path:   "/providers/Microsoft.BusinessAppPlatform/environmentGroups/" + environmentGroupId,
	}

	values := url.Values{}
	values.Add("api-version", "2021-04-01")
	apiUrl.RawQuery = values.Encode()

<<<<<<< HEAD
	updatedEnvironmentGroup := environmentGroupDto{}
=======
	updatedEnvironmentGroup := EnvironmentGroupDto{}
>>>>>>> 3ec1e199
	_, err := client.Api.Execute(ctx, nil, "PUT", apiUrl.String(), nil, environmentGroup, []int{http.StatusOK}, &updatedEnvironmentGroup)
	if err != nil {
		return nil, err
	}

	return &updatedEnvironmentGroup, nil
}

// GetEnvironmentGroup gets an environment group.
func (client *client) GetEnvironmentGroup(ctx context.Context, environmentGroupId string) (*environmentGroupDto, error) {
	apiUrl := &url.URL{
		Scheme: constants.HTTPS,
		Host:   client.Api.GetConfig().Urls.BapiUrl,
		Path:   "/providers/Microsoft.BusinessAppPlatform/environmentGroups/" + environmentGroupId,
	}

	values := url.Values{}
	values.Add("api-version", "2021-04-01")
	apiUrl.RawQuery = values.Encode()

<<<<<<< HEAD
	environmentGroup := environmentGroupDto{}
=======
	environmentGroup := EnvironmentGroupDto{}
>>>>>>> 3ec1e199
	httpResponse, err := client.Api.Execute(ctx, nil, "GET", apiUrl.String(), nil, nil, []int{http.StatusOK, http.StatusNotFound}, &environmentGroup)
	if httpResponse.HttpResponse.StatusCode == http.StatusNotFound {
		return nil, nil
	} else if err != nil {
		return nil, err
	}

	return &environmentGroup, nil
}<|MERGE_RESOLUTION|>--- conflicted
+++ resolved
@@ -33,11 +33,7 @@
 	values.Add("api-version", "2021-04-01")
 	apiUrl.RawQuery = values.Encode()
 
-<<<<<<< HEAD
 	newEnvironmentGroup := environmentGroupDto{}
-=======
-	newEnvironmentGroup := EnvironmentGroupDto{}
->>>>>>> 3ec1e199
 	_, err := client.Api.Execute(ctx, nil, "POST", apiUrl.String(), nil, environmentGroup, []int{http.StatusCreated}, &newEnvironmentGroup)
 	if err != nil {
 		return nil, err
@@ -78,11 +74,8 @@
 	values.Add("api-version", "2021-04-01")
 	apiUrl.RawQuery = values.Encode()
 
-<<<<<<< HEAD
+
 	updatedEnvironmentGroup := environmentGroupDto{}
-=======
-	updatedEnvironmentGroup := EnvironmentGroupDto{}
->>>>>>> 3ec1e199
 	_, err := client.Api.Execute(ctx, nil, "PUT", apiUrl.String(), nil, environmentGroup, []int{http.StatusOK}, &updatedEnvironmentGroup)
 	if err != nil {
 		return nil, err
@@ -103,11 +96,8 @@
 	values.Add("api-version", "2021-04-01")
 	apiUrl.RawQuery = values.Encode()
 
-<<<<<<< HEAD
+
 	environmentGroup := environmentGroupDto{}
-=======
-	environmentGroup := EnvironmentGroupDto{}
->>>>>>> 3ec1e199
 	httpResponse, err := client.Api.Execute(ctx, nil, "GET", apiUrl.String(), nil, nil, []int{http.StatusOK, http.StatusNotFound}, &environmentGroup)
 	if httpResponse.HttpResponse.StatusCode == http.StatusNotFound {
 		return nil, nil
