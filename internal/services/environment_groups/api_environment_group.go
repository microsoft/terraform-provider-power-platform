--- conflicted
+++ resolved
@@ -33,13 +33,8 @@
 	values.Add("api-version", "2021-04-01")
 	apiUrl.RawQuery = values.Encode()
 
-<<<<<<< HEAD
 	newEnvironmentGroup := environmentGroupDto{}
-	_, err := client.Api.Execute(ctx, "POST", apiUrl.String(), nil, environmentGroup, []int{http.StatusCreated}, &newEnvironmentGroup)
-=======
-	newEnvironmentGroup := EnvironmentGroupDto{}
 	_, err := client.Api.Execute(ctx, nil, "POST", apiUrl.String(), nil, environmentGroup, []int{http.StatusCreated}, &newEnvironmentGroup)
->>>>>>> 0690f1a4
 	if err != nil {
 		return nil, err
 	}
@@ -79,13 +74,8 @@
 	values.Add("api-version", "2021-04-01")
 	apiUrl.RawQuery = values.Encode()
 
-<<<<<<< HEAD
 	updatedEnvironmentGroup := environmentGroupDto{}
-	_, err := client.Api.Execute(ctx, "PUT", apiUrl.String(), nil, environmentGroup, []int{http.StatusOK}, &updatedEnvironmentGroup)
-=======
-	updatedEnvironmentGroup := EnvironmentGroupDto{}
 	_, err := client.Api.Execute(ctx, nil, "PUT", apiUrl.String(), nil, environmentGroup, []int{http.StatusOK}, &updatedEnvironmentGroup)
->>>>>>> 0690f1a4
 	if err != nil {
 		return nil, err
 	}
@@ -105,15 +95,9 @@
 	values.Add("api-version", "2021-04-01")
 	apiUrl.RawQuery = values.Encode()
 
-<<<<<<< HEAD
 	environmentGroup := environmentGroupDto{}
-	httpResponse, err := client.Api.Execute(ctx, "GET", apiUrl.String(), nil, nil, []int{http.StatusOK, http.StatusNotFound}, &environmentGroup)
-	if httpResponse.Response.StatusCode == http.StatusNotFound {
-=======
-	environmentGroup := EnvironmentGroupDto{}
 	httpResponse, err := client.Api.Execute(ctx, nil, "GET", apiUrl.String(), nil, nil, []int{http.StatusOK, http.StatusNotFound}, &environmentGroup)
 	if httpResponse.HttpResponse.StatusCode == http.StatusNotFound {
->>>>>>> 0690f1a4
 		return nil, nil
 	} else if err != nil {
 		return nil, err
