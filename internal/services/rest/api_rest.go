--- conflicted
+++ resolved
@@ -77,23 +77,19 @@
 	return o, nil
 }
 
-<<<<<<< HEAD
-func (client *client) ExecuteApiRequest(ctx context.Context, scope *string, url, method string, body *string, headers map[string]string, expectedStatusCodes []int64) (*api.HttpResponse, error) {
-=======
-func (client *WebApiClient) ExecuteApiRequest(ctx context.Context, scope *string, url, method string, body *string, headers map[string]string, expectedStatusCodes []int) (*api.Response, error) {
->>>>>>> 0690f1a4
+func (client *client) ExecuteApiRequest(ctx context.Context, scope *string, url, method string, body *string, headers map[string]string, expectedStatusCodes []int) (*api.Response, error) {
 	h := http.Header{}
 	for k, v := range headers {
 		h.Add(k, v)
 	}
 
-	codes := expectedStatusCodes // make([]int, len(expectedStatusCodes))
+	//codes := expectedStatusCodes // make([]int, len(expectedStatusCodes))
 	// for i, code := range expectedStatusCodes {
 	// 	codes[i] = int(code)
 	// }
 
 	if scope != nil {
-		return client.Api.Execute(ctx, []string{*scope}, method, url, h, body, codes, nil)
+		return client.Api.Execute(ctx, []string{*scope}, method, url, h, body, expectedStatusCodes, nil)
 	}
 	panic("scope or evironment_id must be provided")
 }