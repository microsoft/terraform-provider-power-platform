--- conflicted
+++ resolved
@@ -101,7 +101,6 @@
 }
 
 func TestAccDlpPolicyDataSource_Validate_Read(t *testing.T) {
-<<<<<<< HEAD
 	t.Skip("Skipping due to inconsistent connectors results")
 
 	resource.Test(t, resource.TestCase{
@@ -158,79 +157,11 @@
 					  {
 						id                           = conn.id
 						name                         = conn.name
-=======
-	t.Skip("Skipping")
-	resource.Test(t, resource.TestCase{
-		ProtoV6ProviderFactories: mocks.TestAccProtoV6ProviderFactories,
-		Steps: []resource.TestStep{
-			{
-				Config: `
-				data "powerplatform_connectors" "all_connectors" {}
-
-				locals {
-					business_connectors = toset([
-					  {
-						action_rules = [
-						  {
-							action_id = "DeleteItem_V2"
-							behavior  = "Block"
-						  },
-						  {
-							action_id = "ExecutePassThroughNativeQuery_V2"
-							behavior  = "Block"
-						  },
-						]
-						default_action_rule_behavior = "Allow"
-						endpoint_rules = [
-						  {
-							behavior = "Allow"
-							endpoint = "contoso.com"
-							order    = 1
-						  },
-						  {
-							behavior = "Deny"
-							endpoint = "*"
-							order    = 2
-						  },
-						]
-						id = "/providers/Microsoft.PowerApps/apis/shared_sql"
-					  },
-					  {
-						action_rules                 = []
-						default_action_rule_behavior = ""
-						endpoint_rules               = []
-						id                           = "/providers/Microsoft.PowerApps/apis/shared_approvals"
-					  },
-					  {
-						action_rules                 = []
-						default_action_rule_behavior = ""
-						endpoint_rules               = []
-						id                           = "/providers/Microsoft.PowerApps/apis/shared_cloudappsecurity"
-					  }
-					])
-
-					non_business_connectors = toset([for conn
-					  in data.powerplatform_connectors.all_connectors.connectors :
-					  {
-						id                           = conn.id
-						name                         = conn.name
+
 						default_action_rule_behavior = ""
 						action_rules                 = [],
 						endpoint_rules               = []
 					  }
-					  if conn.unblockable == true && !contains([for bus_conn in local.business_connectors : bus_conn.id], conn.id)
-					])
-
-					blocked_connectors = toset([for conn
-					  in data.powerplatform_connectors.all_connectors.connectors :
-					  {
-						id                           = conn.id
->>>>>>> 8385f36e
-						default_action_rule_behavior = ""
-						action_rules                 = [],
-						endpoint_rules               = []
-					  }
-<<<<<<< HEAD
 					  if conn.unblockable == true && !contains([for bus_conn in local.business_connectors : bus_conn.id], conn.id)
 					])
 
@@ -269,35 +200,6 @@
 					])
 				  }
 
-=======
-					if conn.unblockable == false && !contains([for bus_conn in local.business_connectors : bus_conn.id], conn.id)])
-				  }
-
-				  resource "powerplatform_data_loss_prevention_policy" "my_policy" {
-					display_name                      = "` + mocks.TestName() + `"
-					default_connectors_classification = "Blocked"
-					environment_type                  = "AllEnvironments"
-					environments                      = []
-
-					business_connectors     = local.business_connectors
-					non_business_connectors = local.non_business_connectors
-					blocked_connectors      = local.blocked_connectors
-
-					custom_connectors_patterns = toset([
-					  {
-						order            = 1
-						host_url_pattern = "https://*.contoso.com"
-						data_group       = "Blocked"
-					  },
-					  {
-						order            = 2
-						host_url_pattern = "*"
-						data_group       = "Ignore"
-					  }
-					])
-				  }
-
->>>>>>> 8385f36e
 				data "powerplatform_data_loss_prevention_policies" "all" {
 					depends_on = [powerplatform_data_loss_prevention_policy.my_policy]
 				}
@@ -318,7 +220,6 @@
 					resource.TestCheckResourceAttr("data.powerplatform_data_loss_prevention_policies.all", "policies.0.custom_connectors_patterns.1.order", "2"),
 
 					resource.TestCheckResourceAttr("data.powerplatform_data_loss_prevention_policies.all", "policies.0.environments.#", "0"),
-
 					resource.TestCheckResourceAttr("data.powerplatform_data_loss_prevention_policies.all", "policies.0.business_connectors.#", "3"),
 					resource.TestCheckResourceAttr("data.powerplatform_data_loss_prevention_policies.all", "policies.0.business_connectors.0.id", "/providers/Microsoft.PowerApps/apis/shared_sql"),
 					resource.TestCheckResourceAttr("data.powerplatform_data_loss_prevention_policies.all", "policies.0.business_connectors.1.id", "/providers/Microsoft.PowerApps/apis/shared_approvals"),
