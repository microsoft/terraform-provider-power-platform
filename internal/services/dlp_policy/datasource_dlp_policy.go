// Copyright (c) Microsoft Corporation.
// Licensed under the MIT license.

package dlp_policy

import (
	"context"
	"fmt"
	"strconv"

	"github.com/hashicorp/terraform-plugin-framework-timeouts/resource/timeouts"
	"github.com/hashicorp/terraform-plugin-framework-validators/stringvalidator"
	"github.com/hashicorp/terraform-plugin-framework/datasource"
	"github.com/hashicorp/terraform-plugin-framework/datasource/schema"
	"github.com/hashicorp/terraform-plugin-framework/schema/validator"
	"github.com/hashicorp/terraform-plugin-framework/types"
	"github.com/hashicorp/terraform-plugin-log/tflog"
	"github.com/microsoft/terraform-provider-power-platform/internal/api"
	"github.com/microsoft/terraform-provider-power-platform/internal/helpers"
)

var (
	_ datasource.DataSource              = &DataLossPreventionPolicyDataSource{}
	_ datasource.DataSourceWithConfigure = &DataLossPreventionPolicyDataSource{}
)

func NewDataLossPreventionPolicyDataSource() datasource.DataSource {
	return &DataLossPreventionPolicyDataSource{
		TypeInfo: helpers.TypeInfo{
			TypeName: "data_loss_prevention_policies",
		},
	}
}

type DataLossPreventionPolicyDataSource struct {
	helpers.TypeInfo
	DlpPolicyClient DlpPolicyClient
}

func (d *DataLossPreventionPolicyDataSource) Metadata(ctx context.Context, req datasource.MetadataRequest, resp *datasource.MetadataResponse) {
	// update our own internal storage of the provider type name.
	d.ProviderTypeName = req.ProviderTypeName

	ctx, exitContext := helpers.EnterRequestContext(ctx, d.TypeInfo, req)
	defer exitContext()

	// Set the type name for the resource to providername_resourcename.
	resp.TypeName = d.FullTypeName()
	tflog.Debug(ctx, fmt.Sprintf("METADATA: %s", resp.TypeName))
}

func (d *DataLossPreventionPolicyDataSource) Schema(ctx context.Context, req datasource.SchemaRequest, resp *datasource.SchemaResponse) {
	ctx, exitContext := helpers.EnterRequestContext(ctx, d.TypeInfo, req)
	defer exitContext()

	connectorSchema := schema.NestedAttributeObject{
		Attributes: map[string]schema.Attribute{
			"id": schema.StringAttribute{
				MarkdownDescription: "ID of the connector",
				Description:         "ID of the connector",
				Optional:            true,
			},
			"default_action_rule_behavior": schema.StringAttribute{
				MarkdownDescription: "Default action rule behavior for the connector (\"Allow\", \"Block\")",
				Description:         "Default action rule behavior for the connector (\"Allow\", \"Block\")",
				Optional:            true,
				Validators: []validator.String{
					stringvalidator.OneOf("Allow", "Block", ""),
				},
			},
			"action_rules": schema.ListNestedAttribute{
				MarkdownDescription: "Action rules for the connector",
				Description:         "Action rules for the connector",
				Optional:            true,

				NestedObject: schema.NestedAttributeObject{
					Attributes: map[string]schema.Attribute{
						"action_id": schema.StringAttribute{
							MarkdownDescription: "ID of the action rule",
							Description:         "ID of the action rule",
							Required:            true,
						},
						"behavior": schema.StringAttribute{
							MarkdownDescription: "Behavior of the action rule (\"Allow\", \"Block\")",
							Description:         "Behavior of the action rule (\"Allow\", \"Block\")",
							Required:            true,
							Validators: []validator.String{
								stringvalidator.OneOf("Allow", "Block"),
							},
						},
					},
				},
			},
			"endpoint_rules": schema.ListNestedAttribute{
				MarkdownDescription: "Endpoint rules for the connector",
				Description:         "Endpoint rules for the connector",
				Optional:            true,
				NestedObject: schema.NestedAttributeObject{
					Attributes: map[string]schema.Attribute{
						"order": schema.Int64Attribute{
							MarkdownDescription: "Order of the endpoint rule",
							Description:         "Order of the endpoint rule",
							Required:            true,
						},
						"behavior": schema.StringAttribute{
							MarkdownDescription: "Behavior of the endpoint rule (\"Allow\", \"Deny\")",
							Description:         "Behavior of the endpoint rule (\"Allow\", \"Deny\")",
							Required:            true,
							Validators: []validator.String{
								stringvalidator.OneOf("Allow", "Deny"),
							},
						},
						"endpoint": schema.StringAttribute{
							MarkdownDescription: "Endpoint of the endpoint rule",
							Description:         "Endpoint of the endpoint rule",
							Required:            true,
						},
					},
				},
			},
		},
	}

	resp.Schema = schema.Schema{
		Description:         "Fetches the list of Data Loss Prevention Policies in a Power Platform tenant",
		MarkdownDescription: "Fetches the list of Data Loss Prevention Policies in a Power Platform tenant. See [Manage data loss prevention policies](https://learn.microsoft.com/power-platform/admin/prevent-data-loss) for more information.",
		Attributes: map[string]schema.Attribute{
			"timeouts": timeouts.Attributes(ctx, timeouts.Opts{
				Create: false,
				Update: false,
				Delete: false,
				Read:   false,
			}),
			"id": schema.StringAttribute{
				Description:         "Id of the read operation",
				MarkdownDescription: "Id of the read operation",
				Computed:            true,
			},
			"policies": schema.ListNestedAttribute{
				Description:         "List of Data Loss Prevention Policies",
				MarkdownDescription: "List of Data Loss Prevention Policies",
				Computed:            true,
				NestedObject: schema.NestedAttributeObject{
					Attributes: map[string]schema.Attribute{
						"id": schema.StringAttribute{
							MarkdownDescription: "Unique name of the policy",
							Description:         "Unique name of the policy",
							Computed:            true,
						},
						"display_name": schema.StringAttribute{
							MarkdownDescription: "Display name of the policy",
							Description:         "The display name of the policy",
							Computed:            true,
						},
						"created_by": schema.StringAttribute{
							MarkdownDescription: "User who created the policy",
							Description:         "User who created the policy",
							Computed:            true,
						},
						"created_time": schema.StringAttribute{
							MarkdownDescription: "Time when the policy was created",
							Description:         "Time when the policy was created",
							Computed:            true,
						},
						"last_modified_by": schema.StringAttribute{
							MarkdownDescription: "User who last modified the policy",
							Description:         "User who last modified the policy",
							Computed:            true,
						},
						"last_modified_time": schema.StringAttribute{
							MarkdownDescription: "Time when the policy was last modified",
							Description:         "Time when the policy was last modified",
							Computed:            true,
						},
						"environment_type": schema.StringAttribute{
							MarkdownDescription: "Default environment handling for the policy (\"AllEnvironments\", \"ExceptEnvironments\", \"OnlyEnvironments\")",
							Description:         "Default environment handling for the policy (\"AllEnvironments\", \"ExceptEnvironments\", \"OnlyEnvironments\")",
							Required:            true,
							Validators: []validator.String{
								stringvalidator.OneOf("AllEnvironments", "ExceptEnvironments", "OnlyEnvironments"),
							},
						},
						"default_connectors_classification": schema.StringAttribute{
							MarkdownDescription: "Default classification for connectors (\"General\", \"Confidential\", \"Blocked\")",
							Description:         "Default classification for connectors (\"General\", \"Confidential\", \"Blocked\")",
							Computed:            true,
							Validators: []validator.String{
								stringvalidator.OneOf("General", "Confidential", "Blocked"),
							},
						},
						"environments": schema.SetAttribute{
							Description:         "Environment to which the policy is applied",
							MarkdownDescription: "Environment to which the policy is applied",
							ElementType:         types.StringType,
							Computed:            true,
						},
						"business_connectors": schema.SetNestedAttribute{
							MarkdownDescription: "Connectors for sensitive data",
							Description:         "Connectors for sensitive data",
							Computed:            true,
							NestedObject:        connectorSchema,
						},
						"non_business_connectors": schema.SetNestedAttribute{
							MarkdownDescription: "Connectors for non-sensitive data",
							Description:         "Connectors for non-sensitive data",
							Computed:            true,
							NestedObject:        connectorSchema,
						},
						"blocked_connectors": schema.SetNestedAttribute{
							MarkdownDescription: "Blocked connectors can’t be used where this policy is applied.",
							Description:         "Blocked connectors can’t be used where this policy is applied.",
							Computed:            true,
							NestedObject:        connectorSchema,
						},
						"custom_connectors_patterns": schema.SetNestedAttribute{
							MarkdownDescription: "Custom connectors patterns",
							Description:         "Custom connectors patterns",
							Computed:            true,
							NestedObject: schema.NestedAttributeObject{
								Attributes: map[string]schema.Attribute{
									"order": schema.Int64Attribute{
										MarkdownDescription: "Order of the connector",
										Description:         "Order of the connector",
										Computed:            true,
									},
									"host_url_pattern": schema.StringAttribute{
										MarkdownDescription: "Pattern of the connector",
										Description:         "Pattern of the connector",
										Computed:            true,
									},
									"data_group": schema.StringAttribute{
										MarkdownDescription: "Data group of the connector (\"Business\", \"NonBusiness\", \"Blocked\", \"Ignore\")",
										Description:         "Data group of the connector (\"Business\", \"NonBusiness\", \"Blocked\", \"Ignore\")",
										Computed:            true,
										Validators: []validator.String{
											stringvalidator.OneOf("Business", "NonBusiness", "Blocked", "Ignore"),
										},
									},
								},
							},
						},
					},
				},
			},
		},
	}
}

func (d *DataLossPreventionPolicyDataSource) Configure(ctx context.Context, req datasource.ConfigureRequest, resp *datasource.ConfigureResponse) {
	ctx, exitContext := helpers.EnterRequestContext(ctx, d.TypeInfo, req)
	defer exitContext()

	if req.ProviderData == nil {
		// ProviderData will be null when Configure is called from ValidateConfig.  It's ok.
		return
	}

	client := req.ProviderData.(*api.ProviderClient).Api

	if client == nil {
		resp.Diagnostics.AddError(
			"Unexpected Resource Configure Type",
			fmt.Sprintf("Expected *http.Client, got: %T. Please report this issue to the provider developers.", req.ProviderData),
		)

		return
	}

	d.DlpPolicyClient = NewDlpPolicyClient(client)
}

func (d *DataLossPreventionPolicyDataSource) Read(ctx context.Context, req datasource.ReadRequest, resp *datasource.ReadResponse) {
<<<<<<< HEAD
	var state policiesListDataSourceModel
=======
	ctx, exitContext := helpers.EnterRequestContext(ctx, d.TypeInfo, req)
	defer exitContext()

	var state PoliciesListDataSourceModel
>>>>>>> 4338d0e4

	tflog.Debug(ctx, fmt.Sprintf("READ DATASOURCE POLICIES START: %s_%s", d.ProviderTypeName, d.TypeName))

	resp.Diagnostics.Append(resp.State.Get(ctx, &state)...)
	if resp.Diagnostics.HasError() {
		return
	}

	policies, err := d.DlpPolicyClient.GetPolicies(ctx)
	if err != nil {
		resp.Diagnostics.AddError(fmt.Sprintf("Client error when reading %s_%s", d.ProviderTypeName, d.TypeName), err.Error())
		return
	}

	state.Id = types.StringValue(strconv.Itoa(len(policies)))

	for _, policy := range policies {
		policyModel := dataLossPreventionPolicyDatasourceModel{}
		policyModel.Id = types.StringValue(policy.Name)
		policyModel.DefaultConnectorsClassification = types.StringValue(policy.DefaultConnectorsClassification)
		policyModel.DisplayName = types.StringValue(policy.DisplayName)
		policyModel.CreatedBy = types.StringValue(policy.CreatedBy)
		policyModel.CreatedTime = types.StringValue(policy.CreatedTime)
		policyModel.LastModifiedBy = types.StringValue(policy.LastModifiedBy)
		policyModel.LastModifiedTime = types.StringValue(policy.LastModifiedTime)
		policyModel.EnvironmentType = types.StringValue(policy.EnvironmentType)
		policyModel.Environments = convertToAttrValueEnvironments(policy.Environments)
		policyModel.CustomConnectorsPatterns = convertToAttrValueCustomConnectorUrlPatternsDefinition(policy.CustomConnectorUrlPatternsDefinition)
		policyModel.BusinessGeneralConnectors = convertToAttrValueConnectorsGroup("Confidential", policy.ConnectorGroups)
		policyModel.NonBusinessConfidentialConnectors = convertToAttrValueConnectorsGroup("General", policy.ConnectorGroups)
		policyModel.BlockedConnectors = convertToAttrValueConnectorsGroup("Blocked", policy.ConnectorGroups)
		state.Policies = append(state.Policies, policyModel)
	}

	diags := resp.State.Set(ctx, &state)
	resp.Diagnostics.Append(diags...)
	if resp.Diagnostics.HasError() {
		return
	}
}<|MERGE_RESOLUTION|>--- conflicted
+++ resolved
@@ -270,14 +270,10 @@
 }
 
 func (d *DataLossPreventionPolicyDataSource) Read(ctx context.Context, req datasource.ReadRequest, resp *datasource.ReadResponse) {
-<<<<<<< HEAD
-	var state policiesListDataSourceModel
-=======
 	ctx, exitContext := helpers.EnterRequestContext(ctx, d.TypeInfo, req)
 	defer exitContext()
 
 	var state PoliciesListDataSourceModel
->>>>>>> 4338d0e4
 
 	tflog.Debug(ctx, fmt.Sprintf("READ DATASOURCE POLICIES START: %s_%s", d.ProviderTypeName, d.TypeName))
 
