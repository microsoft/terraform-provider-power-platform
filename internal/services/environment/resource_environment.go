// Copyright (c) Microsoft Corporation.
// Licensed under the MIT license.

package environment

import (
	"context"
	"fmt"

	"github.com/hashicorp/terraform-plugin-framework-timeouts/resource/timeouts"
	"github.com/hashicorp/terraform-plugin-framework-validators/resourcevalidator"
	"github.com/hashicorp/terraform-plugin-framework-validators/stringvalidator"
	"github.com/hashicorp/terraform-plugin-framework/path"
	"github.com/hashicorp/terraform-plugin-framework/resource"
	"github.com/hashicorp/terraform-plugin-framework/resource/schema"
	"github.com/hashicorp/terraform-plugin-framework/resource/schema/planmodifier"
	"github.com/hashicorp/terraform-plugin-framework/resource/schema/stringplanmodifier"
	"github.com/hashicorp/terraform-plugin-framework/schema/validator"
	"github.com/hashicorp/terraform-plugin-framework/types"
	"github.com/hashicorp/terraform-plugin-framework/types/basetypes"
	"github.com/hashicorp/terraform-plugin-log/tflog"

	"github.com/microsoft/terraform-provider-power-platform/internal/api"
	"github.com/microsoft/terraform-provider-power-platform/internal/constants"
	"github.com/microsoft/terraform-provider-power-platform/internal/customerrors"
	"github.com/microsoft/terraform-provider-power-platform/internal/helpers"
	"github.com/microsoft/terraform-provider-power-platform/internal/modifiers"
	"github.com/microsoft/terraform-provider-power-platform/internal/services/licensing"
)

var _ resource.Resource = &Resource{}
var _ resource.ResourceWithImportState = &Resource{}

func NewEnvironmentResource() resource.Resource {
	return &Resource{
		TypeInfo: helpers.TypeInfo{
			TypeName: "environment",
		},
	}
}

// Metadata returns the full name of the resource type.
func (r *Resource) Metadata(ctx context.Context, req resource.MetadataRequest, resp *resource.MetadataResponse) {
	// update our own internal storage of the provider type name.
	r.ProviderTypeName = req.ProviderTypeName

	ctx, exitContext := helpers.EnterRequestContext(ctx, r.TypeInfo, req)
	defer exitContext()

	// Set the type name for the resource to providername_resourcename.
	resp.TypeName = r.FullTypeName()
	tflog.Debug(ctx, fmt.Sprintf("METADATA: %s", resp.TypeName))
}

func (r *Resource) Schema(ctx context.Context, req resource.SchemaRequest, resp *resource.SchemaResponse) {
	ctx, exitContext := helpers.EnterRequestContext(ctx, r.TypeInfo, req)
	defer exitContext()

	resp.Schema = schema.Schema{
		MarkdownDescription: "This resource manages a PowerPlatform environment",
		Description:         "This resource manages a PowerPlatform environment",

		Attributes: map[string]schema.Attribute{
			"timeouts": timeouts.Attributes(ctx, timeouts.Opts{
				Create: true,
				Update: true,
				Delete: true,
				Read:   true,
			}),
			"id": schema.StringAttribute{
				MarkdownDescription: "Environment id (guid)",
				Computed:            true,
				PlanModifiers: []planmodifier.String{
					stringplanmodifier.UseStateForUnknown(),
				},
			},
			"environment_group_id": schema.StringAttribute{
				MarkdownDescription: "Environment group id (guid) that the environment belongs to. See [Environment groups](https://learn.microsoft.com/en-us/power-platform/admin/environment-groups) for more information.",
				Computed:            true,
				Optional:            true,
			},
			"description": schema.StringAttribute{
				MarkdownDescription: "Description of the environment",
				Optional:            true,
				Computed:            true,
			},
			"cadence": schema.StringAttribute{
				MarkdownDescription: "Cadence of updates for the environment (Frequent, Moderate). For more information check [here](https://learn.microsoft.com/en-us/power-platform/admin/create-environment#setting-an-environment-refresh-cadence).",
				Optional:            true,
				Computed:            true,
			},
			"location": schema.StringAttribute{
				Description:         "Location of the environment (europe, unitedstates etc.). Can be queried using the `powerplatform_locations` data source. The region of your Entra tenant may [limit the available locations for Power Platform](https://learn.microsoft.com/power-platform/admin/regions-overview#who-can-create-environments-in-these-regions). Changing this property after environment creation will result in a destroy and recreation of the environment (you can use the [`prevent_destroy` lifecycle metatdata](https://developer.hashicorp.com/terraform/language/meta-arguments/lifecycle#prevent_destroy) as an added safeguard to prevent accidental deletion of environments).",
				MarkdownDescription: "Location of the environment (europe, unitedstates etc.). Can be queried using the `powerplatform_locations` data source. The region of your Entra tenant may [limit the available locations for Power Platform](https://learn.microsoft.com/power-platform/admin/regions-overview#who-can-create-environments-in-these-regions). Changing this property after environment creation will result in a destroy and recreation of the environment (you can use the [`prevent_destroy` lifecycle metatdata](https://developer.hashicorp.com/terraform/language/meta-arguments/lifecycle#prevent_destroy) as an added safeguard to prevent accidental deletion of environments).",
				Required:            true,
				PlanModifiers: []planmodifier.String{
					stringplanmodifier.RequiresReplace(),
				},
			},
			"azure_region": schema.StringAttribute{
				MarkdownDescription: "Azure region of the environment (westeurope, eastus etc.). Can be queried using the `powerplatform_locations` data source. This property should only be set if absolutely necessary like when trying to create an environment in the same Azure region as Azure resources or Fabric capacity.  Changing this property after environment creation will result in a destroy and recreation of the environment (you can use the [`prevent_destroy` lifecycle metatdata](https://developer.hashicorp.com/terraform/language/meta-arguments/lifecycle#prevent_destroy) as an added safeguard to prevent accidental deletion of environments).",
				Required:            false,
				Optional:            true,
				Computed:            true,
				PlanModifiers: []planmodifier.String{
					stringplanmodifier.RequiresReplace(),
					stringplanmodifier.UseStateForUnknown(),
				},
			},
			"environment_type": schema.StringAttribute{
				MarkdownDescription: "Type of the environment (Sandbox, Production etc.)",
				Required:            true,
				Validators: []validator.String{
					stringvalidator.OneOf(EnvironmentTypes...),
				},
			},
			"display_name": schema.StringAttribute{
				MarkdownDescription: "Display name",
				Required:            true,
			},
			"billing_policy_id": &schema.StringAttribute{
				MarkdownDescription: "Billing policy id (guid) for pay-as-you-go environments using Azure subscription billing",
				Optional:            true,
				Computed:            true,
			},
			"dataverse": schema.SingleNestedAttribute{
				MarkdownDescription: "Dataverse environment details",
				Optional:            true,
				Computed:            true,
				PlanModifiers: []planmodifier.Object{
					modifiers.RequireReplaceObjectToEmptyModifier(),
				},
				Attributes: map[string]schema.Attribute{
					"unique_name": schema.StringAttribute{
						MarkdownDescription: "Unique name of the Dataverse environment",
						Computed:            true,
					},
					"administration_mode_enabled": schema.BoolAttribute{
						MarkdownDescription: "Select to enable administration mode for the environment. See [Admin mode](https://learn.microsoft.com/en-us/power-platform/admin/admin-mode) for more information. ",
						Computed:            true,
						Optional:            true,
					},
					"background_operation_enabled": schema.BoolAttribute{
						MarkdownDescription: "Indicates if background operation is enabled",
						Optional:            true,
						Computed:            true,
					},
					"currency_code": schema.StringAttribute{
						MarkdownDescription: "Currency name",
						Required:            true,
						PlanModifiers: []planmodifier.String{
							modifiers.RequireReplaceStringFromNonEmptyPlanModifier(),
						},
					},
					"url": schema.StringAttribute{
						MarkdownDescription: "Url of the environment",
						Computed:            true,
					},
					"domain": schema.StringAttribute{
						MarkdownDescription: "Domain name of the environment",
						Optional:            true,
						Computed:            true,
					},
					"organization_id": schema.StringAttribute{
						MarkdownDescription: "Organization id (guid)",
						Computed:            true,
						PlanModifiers: []planmodifier.String{
							stringplanmodifier.UseStateForUnknown(),
						},
					},
					"security_group_id": schema.StringAttribute{
						MarkdownDescription: "Security group id (guid).  For an empty security group, set this property to `0000000-0000-0000-0000-000000000000`",
						Required:            true,
					},
					"language_code": schema.Int64Attribute{
						MarkdownDescription: "Language LCID (integer)",
						Required:            true,
						PlanModifiers: []planmodifier.Int64{
							modifiers.RequireReplaceIntAttributePlanModifier(),
						},
					},
					"version": schema.StringAttribute{
						MarkdownDescription: "Version of the environment",
						Computed:            true,
					},
					"templates": schema.ListAttribute{
<<<<<<< HEAD
						Description:         "The selected instance provisioning template (if any). See [ERP-based template](https://learn.microsoft.com/en-us/power-platform/admin/unified-experience/tutorial-deploy-new-environment-with-erp-template?tabs=PPAC) for more information.",
						MarkdownDescription: "The selected instance provisioning template (if any). See [ERP-based template](https://learn.microsoft.com/en-us/power-platform/admin/unified-experience/tutorial-deploy-new-environment-with-erp-template?tabs=PPAC) for more information.",
=======
						MarkdownDescription: "The selected instance provisioning template (if any)",
>>>>>>> 5275d636
						Optional:            true,
						ElementType:         types.StringType,
					},
					"template_metadata": schema.StringAttribute{
						MarkdownDescription: "Additional D365 environment template metadata (if any)",
						Optional:            true,
					},
					"linked_app_type": schema.StringAttribute{
						MarkdownDescription: "The type of the linked D365 application",
						Computed:            true,
					},
					"linked_app_id": schema.StringAttribute{
						MarkdownDescription: "The GUID of the linked D365 application",
						Computed:            true,
					},
					"linked_app_url": schema.StringAttribute{
						MarkdownDescription: "The URL of the linked D365 application",
						Computed:            true,
					},
				},
			},
		},
	}
}

func (d *Resource) ConfigValidators(ctx context.Context) []resource.ConfigValidator {
	return []resource.ConfigValidator{
		resourcevalidator.RequiredTogether(
			path.Root("dataverse").AtName("administration_mode_enabled").Expression(),
			path.Root("dataverse").AtName("background_operation_enabled").Expression(),
		),
	}
}

func (r *Resource) Configure(ctx context.Context, req resource.ConfigureRequest, resp *resource.ConfigureResponse) {
	ctx, exitContext := helpers.EnterRequestContext(ctx, r.TypeInfo, req)
	defer exitContext()

	if req.ProviderData == nil {
		// ProviderData will be null when Configure is called from ValidateConfig.  It's ok.
		return
	}

	clientApi := req.ProviderData.(*api.ProviderClient).Api
	if clientApi == nil {
		resp.Diagnostics.AddError(
			"Unexpected Resource Configure Type",
			fmt.Sprintf("Expected *http.Client, got: %T. Please report this issue to the provider developers.", req.ProviderData),
		)

		return
	}

	r.EnvironmentClient = NewEnvironmentClient(clientApi)
	r.LicensingClient = licensing.NewLicensingClient(clientApi)
	tflog.Debug(ctx, "Successfully created clients")
}

func (r *Resource) Create(ctx context.Context, req resource.CreateRequest, resp *resource.CreateResponse) {
	ctx, exitContext := helpers.EnterRequestContext(ctx, r.TypeInfo, req)
	defer exitContext()

	var plan *SourceModel

	resp.Diagnostics.Append(req.Plan.Get(ctx, &plan)...)
	if resp.Diagnostics.HasError() {
		return
	}

	envToCreate, err := convertCreateEnvironmentDtoFromSourceModel(ctx, *plan)
	if err != nil {
		resp.Diagnostics.AddError("Error when converting source model to create environment dto", err.Error())
	}

	err = r.EnvironmentClient.LocationValidator(ctx, envToCreate.Location, envToCreate.Properties.AzureRegion)
	if err != nil {
		resp.Diagnostics.AddError(fmt.Sprintf("Location validation failed for %s_%s", r.ProviderTypeName, r.TypeName), err.Error())
		return
	}

	// If it's dataverse environment, validate the currency and language code
	if envToCreate.Properties.LinkedEnvironmentMetadata != nil {
		err = languageCodeValidator(ctx, r.EnvironmentClient.Api, envToCreate.Location, fmt.Sprintf("%d", envToCreate.Properties.LinkedEnvironmentMetadata.BaseLanguage))
		if err != nil {
			resp.Diagnostics.AddError(fmt.Sprintf("Language code validation failed for %s_%s", r.ProviderTypeName, r.TypeName), err.Error())
			return
		}

		err = currencyCodeValidator(ctx, r.EnvironmentClient.Api, envToCreate.Location, envToCreate.Properties.LinkedEnvironmentMetadata.Currency.Code)
		if err != nil {
			resp.Diagnostics.AddError(fmt.Sprintf("Currency code validation failed for %s_%s", r.ProviderTypeName, r.TypeName), err.Error())
			return
		}
	}

	envDto, err := r.EnvironmentClient.CreateEnvironment(ctx, *envToCreate)
	if err != nil {
		resp.Diagnostics.AddError(fmt.Sprintf("Client error when creating %s_%s", r.ProviderTypeName, r.TypeName), err.Error())
		return
	}

	var currencyCode string
	var templateMetadata *createTemplateMetadataDto
	var templates []string
	if envToCreate.Properties.LinkedEnvironmentMetadata != nil {
		currencyCode = envToCreate.Properties.LinkedEnvironmentMetadata.Currency.Code

		// because BAPI does not retrieve template info after create, we have to rewrite it
		templateMetadata = envToCreate.Properties.LinkedEnvironmentMetadata.TemplateMetadata
		templates = envToCreate.Properties.LinkedEnvironmentMetadata.Templates
	}

	newState, err := convertSourceModelFromEnvironmentDto(*envDto, &currencyCode, templateMetadata, templates, plan.Timeouts)
	if err != nil {
		resp.Diagnostics.AddError("Error when converting environment to source model", err.Error())
		return
	}

	tflog.Trace(ctx, fmt.Sprintf("created a resource with ID %s", plan.Id.ValueString()))

	resp.Diagnostics.Append(resp.State.Set(ctx, &newState)...)
}

// Read reads the resource state from the remote system. If the resource does not exist, the state should be removed from the state store.
func (r *Resource) Read(ctx context.Context, req resource.ReadRequest, resp *resource.ReadResponse) {
	ctx, exitContext := helpers.EnterRequestContext(ctx, r.TypeInfo, req)
	defer exitContext()

	var state *SourceModel
	resp.Diagnostics.Append(req.State.Get(ctx, &state)...)

	if resp.Diagnostics.HasError() {
		return
	}

	envDto, err := r.EnvironmentClient.GetEnvironment(ctx, state.Id.ValueString())
	if err != nil {
		if customerrors.Code(err) == customerrors.ERROR_OBJECT_NOT_FOUND {
			resp.State.RemoveResource(ctx)
			return
		}
		resp.Diagnostics.AddError(fmt.Sprintf("Client error when reading %s_%s", r.ProviderTypeName, r.TypeName), err.Error())
		return
	}

	currencyCode := ""
	defaultCurrency, err := r.EnvironmentClient.GetDefaultCurrencyForEnvironment(ctx, envDto.Name)
	if err != nil {
		if customerrors.Code(err) != customerrors.ERROR_ENVIRONMENT_URL_NOT_FOUND {
			// This is only a warning because you may have BAPI access to the environment but not WebAPI access to dataverse to get currency.
			resp.Diagnostics.AddWarning(fmt.Sprintf("Error when reading default currency for environment %s", envDto.Name), err.Error())
		}

		if !state.Dataverse.IsNull() && !state.Dataverse.IsUnknown() {
			var dataverseSourceModel DataverseSourceModel
			state.Dataverse.As(ctx, &dataverseSourceModel, basetypes.ObjectAsOptions{UnhandledNullAsEmpty: true, UnhandledUnknownAsEmpty: true})
			currencyCode = dataverseSourceModel.CurrencyCode.ValueString()
		}
	} else {
		currencyCode = defaultCurrency.IsoCurrencyCode
	}

	var templateMetadata *createTemplateMetadataDto
	var templates []string
	if !state.Dataverse.IsNull() && !state.Dataverse.IsUnknown() {
		dv, err := convertEnvironmentCreateLinkEnvironmentMetadataDtoFromDataverseSourceModel(ctx, state.Dataverse)
		if err != nil {
			resp.Diagnostics.AddError("Error when converting dataverse source model to create link environment metadata", err.Error())
			return
		}
		if dv != nil {
			templateMetadata = dv.TemplateMetadata
			templates = dv.Templates
		}
	}
	newState, err := convertSourceModelFromEnvironmentDto(*envDto, &currencyCode, templateMetadata, templates, state.Timeouts)
	if err != nil {
		resp.Diagnostics.AddError("Error when converting environment to source model", err.Error())
		return
	}

	tflog.Debug(ctx, fmt.Sprintf("READ: %s_environment with id %s", r.ProviderTypeName, state.Id.ValueString()))

	resp.Diagnostics.Append(resp.State.Set(ctx, &newState)...)
}

func (r *Resource) Update(ctx context.Context, req resource.UpdateRequest, resp *resource.UpdateResponse) {
	ctx, exitContext := helpers.EnterRequestContext(ctx, r.TypeInfo, req)
	defer exitContext()

	var plan *SourceModel
	var state *SourceModel

	resp.Diagnostics.Append(req.Plan.Get(ctx, &plan)...)
	resp.Diagnostics.Append(req.State.Get(ctx, &state)...)

	if resp.Diagnostics.HasError() {
		return
	}

	environmentDto := EnvironmentDto{
		Id:       plan.Id.ValueString(),
		Name:     plan.DisplayName.ValueString(),
		Type:     plan.EnvironmentType.ValueString(),
		Location: plan.Location.ValueString(),
		Properties: EnviromentPropertiesDto{
			DisplayName:    plan.DisplayName.ValueString(),
			EnvironmentSku: plan.EnvironmentType.ValueString(),
		},
	}

	if plan.EnvironmentType.ValueString() != state.EnvironmentType.ValueString() {
		err := r.EnvironmentClient.ModifyEnvironmentType(ctx, plan.Id.ValueString(), plan.EnvironmentType.ValueString())
		if err != nil {
			resp.Diagnostics.AddError("Error when updating environment_type", err.Error())
			return
		}
	}

	if !plan.Description.IsNull() && plan.Description.ValueString() != "" {
		environmentDto.Properties.Description = plan.Description.ValueString()
	}

	if !plan.Cadence.IsNull() && plan.Cadence.ValueString() != "" {
		environmentDto.Properties.UpdateCadence = &UpdateCadenceDto{
			Id: plan.Cadence.ValueString(),
		}
	}

	if !plan.EnvironmentGroupId.IsNull() && !plan.EnvironmentGroupId.IsUnknown() {
		envGroupId := constants.ZERO_UUID
		if plan.EnvironmentGroupId.ValueString() != "" && plan.EnvironmentGroupId.ValueString() != constants.ZERO_UUID {
			envGroupId = plan.EnvironmentGroupId.ValueString()
		}
		environmentDto.Properties.ParentEnvironmentGroup = &ParentEnvironmentGroupDto{
			Id: envGroupId,
		}
	}

	if !plan.BillingPolicyId.IsNull() && plan.BillingPolicyId.ValueString() != "" {
		environmentDto.Properties.BillingPolicy = &BillingPolicyDto{
			Id: plan.BillingPolicyId.ValueString(),
		}
	}

	var currencyCode string
	if !isDataverseEnvironmentEmpty(ctx, state) && !isDataverseEnvironmentEmpty(ctx, plan) {
		currencyCode = updateExistingDataverse(ctx, plan, &environmentDto, state)
	} else if isDataverseEnvironmentEmpty(ctx, state) && !isDataverseEnvironmentEmpty(ctx, plan) {
		code, err := addDataverse(ctx, plan, r)
		if err != nil {
			resp.Diagnostics.AddError("Error when creating new dataverse environment", err.Error())
			return
		}
		currencyCode = code
	}

	if !state.BillingPolicyId.IsNull() && !state.BillingPolicyId.IsUnknown() && state.BillingPolicyId.ValueString() != "" {
		tflog.Debug(ctx, fmt.Sprintf("Removing environment %s from billing policy %s", state.Id.ValueString(), state.BillingPolicyId.ValueString()))
		err := r.LicensingClient.RemoveEnvironmentsToBillingPolicy(ctx, state.BillingPolicyId.ValueString(), []string{state.Id.ValueString()})
		if err != nil {
			resp.Diagnostics.AddError(fmt.Sprintf("Error when removing environment %s from billing policy %s", state.Id.ValueString(), state.BillingPolicyId.ValueString()), err.Error())
			return
		}
	}

	if !plan.BillingPolicyId.IsNull() && !plan.BillingPolicyId.IsUnknown() && plan.BillingPolicyId.ValueString() != "" {
		tflog.Debug(ctx, fmt.Sprintf("Adding environment %s to billing policy %s", plan.Id.ValueString(), plan.BillingPolicyId.ValueString()))
		err := r.LicensingClient.AddEnvironmentsToBillingPolicy(ctx, plan.BillingPolicyId.ValueString(), []string{plan.Id.ValueString()})
		if err != nil {
			resp.Diagnostics.AddError(fmt.Sprintf("Error when adding environment %s to billing policy %s", plan.Id.ValueString(), plan.BillingPolicyId.ValueString()), err.Error())
			return
		}
	}

	envDto, err := r.EnvironmentClient.UpdateEnvironment(ctx, plan.Id.ValueString(), environmentDto)
	if err != nil {
		resp.Diagnostics.AddError(fmt.Sprintf("Client error when updating %s", r.ProviderTypeName), err.Error())
		return
	}

	var templateMetadata *createTemplateMetadataDto
	var templates []string
	if !state.Dataverse.IsNull() && !state.Dataverse.IsUnknown() {
		dv, err := convertEnvironmentCreateLinkEnvironmentMetadataDtoFromDataverseSourceModel(ctx, state.Dataverse)
		if err != nil {
			resp.Diagnostics.AddError("Error when converting dataverse source model to create link environment metadata", err.Error())
			return
		}
		if dv != nil {
			templateMetadata = dv.TemplateMetadata
			templates = dv.Templates
		}
	}

	newState, err := convertSourceModelFromEnvironmentDto(*envDto, &currencyCode, templateMetadata, templates, plan.Timeouts)
	if err != nil {
		resp.Diagnostics.AddError("Error when converting environment to source model", err.Error())
		return
	}

	resp.Diagnostics.Append(resp.State.Set(ctx, &newState)...)
}

func addDataverse(ctx context.Context, plan *SourceModel, r *Resource) (string, error) {
	linkedMetadataDto, err := convertEnvironmentCreateLinkEnvironmentMetadataDtoFromDataverseSourceModel(ctx, plan.Dataverse)
	if err != nil {
		return "", fmt.Errorf("Error when converting dataverse source model to create link environment metadata dto: %s", err.Error())
	}

	_, err = r.EnvironmentClient.AddDataverseToEnvironment(ctx, plan.Id.ValueString(), *linkedMetadataDto)
	if err != nil {
		return "", fmt.Errorf("Error when adding dataverse to environment %s: %s", plan.Id.ValueString(), err.Error())
	}
	return linkedMetadataDto.Currency.Code, nil
}

func updateExistingDataverse(ctx context.Context, plan *SourceModel, environmentDto *EnvironmentDto, state *SourceModel) string {
	var dataverseSourcePlanModel DataverseSourceModel
	plan.Dataverse.As(ctx, &dataverseSourcePlanModel, basetypes.ObjectAsOptions{UnhandledNullAsEmpty: true, UnhandledUnknownAsEmpty: true})

	environmentDto.Properties.LinkedEnvironmentMetadata = &LinkedEnvironmentMetadataDto{
		SecurityGroupId: dataverseSourcePlanModel.SecurityGroupId.ValueString(),
		DomainName:      dataverseSourcePlanModel.Domain.ValueString(),
	}

	if !dataverseSourcePlanModel.AdministrationMode.IsNull() && !dataverseSourcePlanModel.AdministrationMode.IsUnknown() {
		if dataverseSourcePlanModel.AdministrationMode.ValueBool() {
			environmentDto.Properties.States = &StatesEnvironmentDto{
				Runtime: &RuntimeEnvironmentDto{
					Id: "AdminMode",
				},
			}
		} else {
			environmentDto.Properties.States = &StatesEnvironmentDto{
				Runtime: &RuntimeEnvironmentDto{
					Id: "Enabled",
				},
			}
		}
	}

	if !dataverseSourcePlanModel.BackgroundOperation.IsNull() && !dataverseSourcePlanModel.BackgroundOperation.IsUnknown() {
		if dataverseSourcePlanModel.BackgroundOperation.ValueBool() {
			environmentDto.Properties.LinkedEnvironmentMetadata.BackgroundOperationsState = "Enabled"
		} else {
			environmentDto.Properties.LinkedEnvironmentMetadata.BackgroundOperationsState = "Disabled"
		}
	}

	var dataverseSourceStateModel DataverseSourceModel
	state.Dataverse.As(ctx, &dataverseSourceStateModel, basetypes.ObjectAsOptions{UnhandledNullAsEmpty: true, UnhandledUnknownAsEmpty: true})

	if dataverseSourceStateModel.Domain.ValueString() != dataverseSourcePlanModel.Domain.ValueString() && !dataverseSourcePlanModel.Domain.IsNull() && dataverseSourcePlanModel.Domain.ValueString() != "" {
		environmentDto.Properties.LinkedEnvironmentMetadata.DomainName = dataverseSourcePlanModel.Domain.ValueString()
	}

	if !dataverseSourcePlanModel.LinkedAppId.IsNull() && dataverseSourcePlanModel.LinkedAppId.ValueString() != "" {
		environmentDto.Properties.LinkedAppMetadata = &LinkedAppMetadataDto{
			Type: dataverseSourcePlanModel.LinkedAppType.ValueString(),
			Id:   dataverseSourcePlanModel.LinkedAppId.ValueString(),
			Url:  dataverseSourcePlanModel.LinkedAppURL.ValueString(),
		}
	} else {
		environmentDto.Properties.LinkedAppMetadata = nil
	}

	return dataverseSourcePlanModel.CurrencyCode.ValueString()
}

func (r *Resource) Delete(ctx context.Context, req resource.DeleteRequest, resp *resource.DeleteResponse) {
	ctx, exitContext := helpers.EnterRequestContext(ctx, r.TypeInfo, req)
	defer exitContext()

	var state *SourceModel

	resp.Diagnostics.Append(req.State.Get(ctx, &state)...)

	if resp.Diagnostics.HasError() {
		return
	}

	err := r.EnvironmentClient.DeleteEnvironment(ctx, state.Id.ValueString())
	if err != nil {
		resp.Diagnostics.AddError(fmt.Sprintf("Client error when deleting %s_%s", r.ProviderTypeName, r.TypeName), err.Error())
		return
	}
}

func (r *Resource) ImportState(ctx context.Context, req resource.ImportStateRequest, resp *resource.ImportStateResponse) {
	ctx, exitContext := helpers.EnterRequestContext(ctx, r.TypeInfo, req)
	defer exitContext()

	resource.ImportStatePassthroughID(ctx, path.Root("id"), req, resp)
}<|MERGE_RESOLUTION|>--- conflicted
+++ resolved
@@ -184,12 +184,7 @@
 						Computed:            true,
 					},
 					"templates": schema.ListAttribute{
-<<<<<<< HEAD
-						Description:         "The selected instance provisioning template (if any). See [ERP-based template](https://learn.microsoft.com/en-us/power-platform/admin/unified-experience/tutorial-deploy-new-environment-with-erp-template?tabs=PPAC) for more information.",
 						MarkdownDescription: "The selected instance provisioning template (if any). See [ERP-based template](https://learn.microsoft.com/en-us/power-platform/admin/unified-experience/tutorial-deploy-new-environment-with-erp-template?tabs=PPAC) for more information.",
-=======
-						MarkdownDescription: "The selected instance provisioning template (if any)",
->>>>>>> 5275d636
 						Optional:            true,
 						ElementType:         types.StringType,
 					},
