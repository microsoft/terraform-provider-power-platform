--- conflicted
+++ resolved
@@ -362,11 +362,8 @@
 		return
 	}
 
-<<<<<<< HEAD
 	envToCreate, err := convertCreateEnvironmentDtoFromSourceModel(ctx, *plan, *r.EnvironmentClient.Api.Config)
-=======
-	envToCreate, err := convertCreateEnvironmentDtoFromSourceModel(ctx, r, *plan)
->>>>>>> abb5017f
+
 	if err != nil {
 		resp.Diagnostics.AddError("Error when converting source model to create environment dto", err.Error())
 	}
