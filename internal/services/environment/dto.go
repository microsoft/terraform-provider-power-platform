// Copyright (c) Microsoft Corporation.
// Licensed under the MIT license.

package environment

import (
	"fmt"
	"time"
)

const (
	EnvironmentTypesDeveloper  = "Developer"
	EnvironmentTypesSandbox    = "Sandbox"
	EnvironmentTypesProduction = "Production"
	EnvironmentTypesTrial      = "Trial"
	EnvironmentTypesDefault    = "Default"

	ReleaseCycleTypesStandard = "Standard"
	ReleaseCycleTypesEarly    = "Early"

	ReleaseCycleFirstReleasePublicDto = "FirstRelease"
	ReleaseCycleFirstReleaseGovDto    = "GovFR"
)

var (
	EnvironmentTypes                     = []string{EnvironmentTypesDeveloper, EnvironmentTypesSandbox, EnvironmentTypesProduction, EnvironmentTypesTrial, EnvironmentTypesDefault}
	EnvironmentTypesDeveloperOnlyRegex   = fmt.Sprintf(`^(%s)$`, EnvironmentTypesDeveloper)
	EnvironmentTypesExceptDeveloperRegex = fmt.Sprintf(`^(%s|%s|%s|%s)$`, EnvironmentTypesSandbox, EnvironmentTypesProduction, EnvironmentTypesTrial, EnvironmentTypesDefault)

	ReleaseCycleTypes                 = []string{ReleaseCycleTypesStandard, ReleaseCycleTypesEarly}
	ReleaseCycleFirstReleaseOnlyRegex = fmt.Sprintf(`^(%s|%s)$`, ReleaseCycleFirstReleasePublicDto, ReleaseCycleFirstReleaseGovDto)
)

type EnvironmentDto struct {
	Id         string                   `json:"id"`
	Type       string                   `json:"type"`
	Location   string                   `json:"location"`
	Name       string                   `json:"name"`
	Properties *EnviromentPropertiesDto `json:"properties"`
}

type EnviromentPropertiesDto struct {
	AzureRegion               string                            `json:"azureRegion,omitempty"`
	DatabaseType              string                            `json:"databaseType"`
	DisplayName               string                            `json:"displayName"`
	EnvironmentSku            string                            `json:"environmentSku"`
	LinkedAppMetadata         *LinkedAppMetadataDto             `json:"linkedAppMetadata,omitempty"`
	RuntimeEndpoints          *RuntimeEndpointsDto              `json:"runtimeEndpoints,omitempty"`
	LinkedEnvironmentMetadata *LinkedEnvironmentMetadataDto     `json:"linkedEnvironmentMetadata,omitempty"`
	States                    *StatesEnvironmentDto             `json:"states"`
	TenantId                  string                            `json:"tenantId"`
	GovernanceConfiguration   GovernanceConfigurationDto        `json:"governanceConfiguration"`
	BillingPolicy             *BillingPolicyDto                 `json:"billingPolicy,omitempty"`
	ProvisioningState         string                            `json:"provisioningState,omitempty"`
	Description               string                            `json:"description,omitempty"`
	UpdateCadence             *UpdateCadenceDto                 `json:"updateCadence,omitempty"`
	ParentEnvironmentGroup    *ParentEnvironmentGroupDto        `json:"parentEnvironmentGroup,omitempty"`
	EnterprisePolicies        *EnvironmentEnterprisePoliciesDto `json:"enterprisePolicies,omitempty"`
	Cluster                   *ClusterDto                       `json:"cluster,omitempty"`
	UsedBy                    *UsedByDto                        `json:"usedBy,omitempty"`
}

type ClusterDto struct {
	Catergory string `json:"category"`
}

type UsedByDto struct {
	Id       string `json:"id"`
	Type     string `json:"type"`
	TenantId string `json:"tenantId"`
}

type EnvironmentEnterprisePoliciesDto struct {
	Vnets               *EnterprisePolicyDto `json:"vnets,omitempty"`
	CustomerManagedKeys *EnterprisePolicyDto `json:"customerManagedKeys,omitempty"`
}

type EnterprisePolicyDto struct {
	PolicyId   string `json:"policyId"`
	Location   string `json:"location"`
	Id         string `json:"id"`
	SystemId   string `json:"systemId"`
	LinkStatus string `json:"linkStatus"`
}

type ParentEnvironmentGroupDto struct {
	Id string `json:"id"`
}

type UpdateCadenceDto struct {
	Id string `json:"id"`
}

type BillingPolicyDto struct {
	Id string `json:"id"`
}

type GovernanceConfigurationDto struct {
	ProtectionLevel string       `json:"protectionLevel"`
	Settings        *SettingsDto `json:"settings,omitempty"`
}

type SettingsDto struct {
	ExtendedSettings ExtendedSettingsDto `json:"extendedSettings"`
}

type ExtendedSettingsDto struct {
	ExcludeEnvironmentFromAnalysis string `json:"excludeEnvironmentFromAnalysis"`
	IsGroupSharingDisabled         string `json:"isGroupSharingDisabled"`
	MaxLimitUserSharing            string `json:"maxLimitUserSharing"`
	DisableAiGeneratedDescriptions string `json:"disableAiGeneratedDescriptions"`
	IncludeOnHomepageInsights      string `json:"includeOnHomepageInsights"`
	LimitSharingMode               string `json:"limitSharingMode"`
	SolutionCheckerMode            string `json:"solutionCheckerMode"`
	SuppressValidationEmails       string `json:"suppressValidationEmails"`
	SolutionCheckerRuleOverrides   string `json:"solutionCheckerRuleOverrides"`
	MakerOnboardingUrl             string `json:"makerOnboardingUrl"`
	MakerOnboardingMarkdown        string `json:"makerOnboardingMarkdown"`
}

type LinkedEnvironmentMetadataDto struct {
	BackgroundOperationsState string                     `json:"backgroundOperationsState,omitempty"`
	DomainName                string                     `json:"domainName,omitempty"`
	InstanceURL               string                     `json:"instanceUrl"`
	BaseLanguage              int                        `json:"baseLanguage"`
	SecurityGroupId           string                     `json:"securityGroupId,omitempty"`
	ResourceId                string                     `json:"resourceId"`
	Version                   string                     `json:"version"`
	Templates                 []string                   `json:"template,omitempty"`
	TemplateMetadata          *createTemplateMetadataDto `json:"templateMetadata,omitempty"`
	UniqueName                string                     `json:"uniqueName"`
}

type RuntimeEndpointsDto struct {
	BusinessAppPlatform string `json:"microsoft.BusinessAppPlatform"`
	CommonDataModel     string `json:"microsoft.CommonDataModel"`
	PowerApps           string `json:"microsoft.PowerApps"`
	PowerAppsAdvisor    string `json:"microsoft.PowerAppsAdvisor"`
	PowerVirtualAgents  string `json:"microsoft.PowerVirtualAgents"`
	ApiManagement       string `json:"microsoft.ApiManagement"`
	Flow                string `json:"microsoft.Flow"`
}

type LinkedAppMetadataDto struct {
	Id   string `json:"id"`
	Type string `json:"type"`
	Url  string `json:"url"`
}

type StatesEnvironmentDto struct {
	Management StatesManagementEnvironmentDto `json:"management"`
	Runtime    *RuntimeEnvironmentDto         `json:"runtime,omitempty"`
}

type RuntimeEnvironmentDto struct {
	Id string `json:"id"`
}

type StatesManagementEnvironmentDto struct {
	Id string `json:"id"`
}

type environmentArrayDto struct {
	Value []EnvironmentDto `json:"value"`
}

type environmentCreateDto struct {
	Location   string                         `json:"location"`
	Properties environmentCreatePropertiesDto `json:"properties"`
}

type modifySkuDto struct {
	EnvironmentSku string `json:"environmentSku"`
}

type environmentCreatePropertiesDto struct {
	AzureRegion               string                            `json:"azureRegion,omitempty"`
	BillingPolicy             BillingPolicyDto                  `json:"billingPolicy,omitempty"`
	DataBaseType              string                            `json:"databaseType,omitempty"`
	DisplayName               string                            `json:"displayName"`
	Description               string                            `json:"description,omitempty"`
	UpdateCadence             *UpdateCadenceDto                 `json:"updateCadence,omitempty"`
	EnvironmentSku            string                            `json:"environmentSku"`
	LinkedEnvironmentMetadata *createLinkEnvironmentMetadataDto `json:"linkedEnvironmentMetadata,omitempty"`
	ParentEnvironmentGroup    *ParentEnvironmentGroupDto        `json:"parentEnvironmentGroup,omitempty"`
<<<<<<< HEAD
	UsedBy                    *usedBy                           `json:"usedBy,omitempty"`
	Cluster                   *ClusterDto                       `json:"cluster,omitempty"`
=======
	UsedBy                    *usedByDto                        `json:"usedBy,omitempty"`
>>>>>>> abb5017f
}

type usedByDto struct {
	Id       string `json:"id"`
	Type     int    `json:"type"`
	TenantID string `json:"tenantID"`
}

type createLinkEnvironmentMetadataDto struct {
	BaseLanguage     int                        `json:"baseLanguage"`
	DomainName       string                     `json:"domainName,omitempty"`
	Currency         createCurrencyDto          `json:"currency"`
	SecurityGroupId  string                     `json:"securityGroupId,omitempty"`
	Templates        []string                   `json:"templates,omitempty"`
	TemplateMetadata *createTemplateMetadataDto `json:"templateMetadata,omitempty"`
}
type createCurrencyDto struct {
	Code string `json:"code"`
}

type createTemplateMetadataDto struct {
	PostProvisioningPackages []createPostProvisioningPackagesDto `json:"PostProvisioningPackages,omitempty"`
}

type createPostProvisioningPackagesDto struct {
	ApplicationUniqueName string `json:"applicationUniqueName,omitempty"`
	Parameters            string `json:"parameters,omitempty"`
}

type enironmentDeleteDto struct {
	Code    string `json:"code"`
	Message string `json:"message"`
}

type lifecycleCreatedDto struct {
	Name       string                        `json:"name"`
	Properties lifecycleCreatedPropertiesDto `json:"properties"`
}

type lifecycleCreatedPropertiesDto struct {
	ProvisioningState string `json:"provisioningState"`
}

type organizationSettingsArrayDto struct {
	Value []organizationSettingsDto `json:"value"`
}

type organizationSettingsDto struct {
	ODataEtag      string    `json:"@odata.etag"`
	CreatedOn      time.Time `json:"createdon"`
	BaseCurrencyId string    `json:"_basecurrencyid_value"`
}

type TransactionCurrencyDto struct {
	OrganizationValue     string  `json:"_organizationid_value"`
	CurrencyName          string  `json:"currencyname"`
	CurrencySymbol        string  `json:"currencysymbol"`
	IsoCurrencyCode       string  `json:"isocurrencycode"`
	CreatedOn             string  `json:"createdon"`
	CurrencyPrecision     int     `json:"currencyprecision"`
	ExchangeRate          float32 `json:"exchangerate"`
	TransactionCurrencyId string  `json:"transactioncurrencyid"`
}

type transactionCurrencyArrayDto struct {
	Value []TransactionCurrencyDto `json:"value"`
}

type validateCreateEnvironmentDetailsDto struct {
	DomainName          string `json:"domainName"`
	EnvironmentLocation string `json:"environmentLocation"`
}

type validateUpdateEnvironmentDetailsDto struct {
	DomainName      string `json:"domainName"`
	EnvironmentName string `json:"environmentName"`
}

type LocationArrayDto struct {
	Value []LocationDto `json:"value"`
}

type LocationDto struct {
	ID         string                `json:"id"`
	Type       string                `json:"type"`
	Name       string                `json:"name"`
	Properties LocationPropertiesDto `json:"properties"`
}

type LocationPropertiesDto struct {
	DisplayName                            string   `json:"displayName"`
	Code                                   string   `json:"code"`
	IsDisabled                             bool     `json:"isDisabled"`
	IsDefault                              bool     `json:"isDefault"`
	CanProvisionDatabase                   bool     `json:"canProvisionDatabase"`
	CanProvisionCustomerEngagementDatabase bool     `json:"canProvisionCustomerEngagementDatabase"`
	AzureRegions                           []string `json:"azureRegions"`
}<|MERGE_RESOLUTION|>--- conflicted
+++ resolved
@@ -183,12 +183,8 @@
 	EnvironmentSku            string                            `json:"environmentSku"`
 	LinkedEnvironmentMetadata *createLinkEnvironmentMetadataDto `json:"linkedEnvironmentMetadata,omitempty"`
 	ParentEnvironmentGroup    *ParentEnvironmentGroupDto        `json:"parentEnvironmentGroup,omitempty"`
-<<<<<<< HEAD
 	UsedBy                    *usedBy                           `json:"usedBy,omitempty"`
 	Cluster                   *ClusterDto                       `json:"cluster,omitempty"`
-=======
-	UsedBy                    *usedByDto                        `json:"usedBy,omitempty"`
->>>>>>> abb5017f
 }
 
 type usedByDto struct {
