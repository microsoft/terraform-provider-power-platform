// Copyright (c) Microsoft Corporation.
// Licensed under the MIT license.

package environment

import (
	"fmt"
	"time"
)

const (
	EnvironmentTypesDeveloper  = "Developer"
	EnvironmentTypesSandbox    = "Sandbox"
	EnvironmentTypesProduction = "Production"
	EnvironmentTypesTrial      = "Trial"
	EnvironmentTypesDefault    = "Default"

	ReleaseCycleTypesStandard = "Standard"
	ReleaseCycleTypesEarly    = "Early"

	ReleaseCycleFirstReleasePublicDto = "FirstRelease"
	ReleaseCycleFirstReleaseGovDto    = "GovFR"
)

var (
	EnvironmentTypes                     = []string{EnvironmentTypesDeveloper, EnvironmentTypesSandbox, EnvironmentTypesProduction, EnvironmentTypesTrial, EnvironmentTypesDefault}
	EnvironmentTypesDeveloperOnlyRegex   = fmt.Sprintf(`^(%s)$`, EnvironmentTypesDeveloper)
	EnvironmentTypesExceptDeveloperRegex = fmt.Sprintf(`^(%s|%s|%s|%s)$`, EnvironmentTypesSandbox, EnvironmentTypesProduction, EnvironmentTypesTrial, EnvironmentTypesDefault)

	ReleaseCycleTypes                 = []string{ReleaseCycleTypesStandard, ReleaseCycleTypesEarly}
	ReleaseCycleFirstReleaseOnlyRegex = fmt.Sprintf(`^(%s|%s)$`, ReleaseCycleFirstReleasePublicDto, ReleaseCycleFirstReleaseGovDto)
)

type EnvironmentDto struct {
	Id         string                   `json:"id"`
	Type       string                   `json:"type"`
	Location   string                   `json:"location"`
	Name       string                   `json:"name"`
	Properties *EnviromentPropertiesDto `json:"properties"`
}

type EnviromentPropertiesDto struct {
	AzureRegion               string                            `json:"azureRegion,omitempty"`
	DatabaseType              string                            `json:"databaseType"`
	DisplayName               string                            `json:"displayName"`
	EnvironmentSku            string                            `json:"environmentSku"`
	LinkedAppMetadata         *LinkedAppMetadataDto             `json:"linkedAppMetadata,omitempty"`
	RuntimeEndpoints          *RuntimeEndpointsDto              `json:"runtimeEndpoints,omitempty"`
	LinkedEnvironmentMetadata *LinkedEnvironmentMetadataDto     `json:"linkedEnvironmentMetadata,omitempty"`
	States                    *StatesEnvironmentDto             `json:"states"`
	TenantId                  string                            `json:"tenantId"`
	GovernanceConfiguration   GovernanceConfigurationDto        `json:"governanceConfiguration"`
	BillingPolicy             *BillingPolicyDto                 `json:"billingPolicy,omitempty"`
	ProvisioningState         string                            `json:"provisioningState,omitempty"`
	Description               string                            `json:"description,omitempty"`
	UpdateCadence             *UpdateCadenceDto                 `json:"updateCadence,omitempty"`
	ParentEnvironmentGroup    *ParentEnvironmentGroupDto        `json:"parentEnvironmentGroup,omitempty"`
	EnterprisePolicies        *EnvironmentEnterprisePoliciesDto `json:"enterprisePolicies,omitempty"`
	Cluster                   *ClusterDto                       `json:"cluster,omitempty"`
	UsedBy                    *UsedByDto                        `json:"usedBy,omitempty"`
	BingChatEnabled           bool                              `json:"bingChatEnabled,omitempty"`
	CopilotPolicies           *CopilotPoliciesDto               `json:"copilotPolicies,omitempty"`
}

type GenerativeAiFeaturesDto struct {
	Properties GenerativeAiFeaturesPropertiesDto `json:"properties"`
}

type GenerativeAiFeaturesPropertiesDto struct {
	CopilotPolicies *CopilotPoliciesDto `json:"copilotPolicies,omitempty"`
	BingChatEnabled bool                `json:"bingChatEnabled"`
}

type CopilotPoliciesDto struct {
	CrossGeoCopilotDataMovementEnabled *bool `json:"crossGeoCopilotDataMovementEnabled"`
}

type ClusterDto struct {
	Catergory string `json:"category"`
}

type UsedByDto struct {
	Id       string `json:"id"`
	Type     string `json:"type"`
	TenantId string `json:"tenantId"`
}

type EnvironmentEnterprisePoliciesDto struct {
	Vnets               *EnterprisePolicyDto `json:"vnets,omitempty"`
	CustomerManagedKeys *EnterprisePolicyDto `json:"customerManagedKeys,omitempty"`
}

type EnterprisePolicyDto struct {
	PolicyId   string `json:"policyId"`
	Location   string `json:"location"`
	Id         string `json:"id"`
	SystemId   string `json:"systemId"`
	LinkStatus string `json:"linkStatus"`
}

type ParentEnvironmentGroupDto struct {
	Id string `json:"id"`
}

type UpdateCadenceDto struct {
	Id string `json:"id"`
}

type BillingPolicyDto struct {
	Id string `json:"id"`
}

type GovernanceConfigurationDto struct {
	ProtectionLevel string       `json:"protectionLevel"`
	Settings        *SettingsDto `json:"settings,omitempty"`
}

type SettingsDto struct {
	ExtendedSettings ExtendedSettingsDto `json:"extendedSettings"`
}

type ExtendedSettingsDto struct {
	ExcludeEnvironmentFromAnalysis string `json:"excludeEnvironmentFromAnalysis"`
	IsGroupSharingDisabled         string `json:"isGroupSharingDisabled"`
	MaxLimitUserSharing            string `json:"maxLimitUserSharing"`
	DisableAiGeneratedDescriptions string `json:"disableAiGeneratedDescriptions"`
	IncludeOnHomepageInsights      string `json:"includeOnHomepageInsights"`
	LimitSharingMode               string `json:"limitSharingMode"`
	SolutionCheckerMode            string `json:"solutionCheckerMode"`
	SuppressValidationEmails       string `json:"suppressValidationEmails"`
	SolutionCheckerRuleOverrides   string `json:"solutionCheckerRuleOverrides"`
	MakerOnboardingUrl             string `json:"makerOnboardingUrl"`
	MakerOnboardingMarkdown        string `json:"makerOnboardingMarkdown"`
}

type LinkedEnvironmentMetadataDto struct {
	BackgroundOperationsState string                     `json:"backgroundOperationsState,omitempty"`
	DomainName                string                     `json:"domainName,omitempty"`
	InstanceURL               string                     `json:"instanceUrl"`
	BaseLanguage              int                        `json:"baseLanguage"`
	SecurityGroupId           string                     `json:"securityGroupId,omitempty"`
	ResourceId                string                     `json:"resourceId"`
	Version                   string                     `json:"version"`
	Templates                 []string                   `json:"template,omitempty"`
	TemplateMetadata          *createTemplateMetadataDto `json:"templateMetadata,omitempty"`
	UniqueName                string                     `json:"uniqueName"`
}

type RuntimeEndpointsDto struct {
	BusinessAppPlatform string `json:"microsoft.BusinessAppPlatform"`
	CommonDataModel     string `json:"microsoft.CommonDataModel"`
	PowerApps           string `json:"microsoft.PowerApps"`
	PowerAppsAdvisor    string `json:"microsoft.PowerAppsAdvisor"`
	PowerVirtualAgents  string `json:"microsoft.PowerVirtualAgents"`
	ApiManagement       string `json:"microsoft.ApiManagement"`
	Flow                string `json:"microsoft.Flow"`
}

type LinkedAppMetadataDto struct {
	Id   string `json:"id"`
	Type string `json:"type"`
	Url  string `json:"url"`
}

type StatesEnvironmentDto struct {
	Management StatesManagementEnvironmentDto `json:"management"`
	Runtime    *RuntimeEnvironmentDto         `json:"runtime,omitempty"`
}

type RuntimeEnvironmentDto struct {
	Id string `json:"id"`
}

type StatesManagementEnvironmentDto struct {
	Id string `json:"id"`
}

type environmentArrayDto struct {
	Value []EnvironmentDto `json:"value"`
}

type environmentCreateDto struct {
	Location   string                         `json:"location"`
	Properties environmentCreatePropertiesDto `json:"properties"`
}

type modifySkuDto struct {
	EnvironmentSku string `json:"environmentSku"`
}

type environmentCreatePropertiesDto struct {
	AzureRegion               string                            `json:"azureRegion,omitempty"`
	BillingPolicy             BillingPolicyDto                  `json:"billingPolicy,omitempty"`
	DataBaseType              string                            `json:"databaseType,omitempty"`
	DisplayName               string                            `json:"displayName"`
	Description               string                            `json:"description,omitempty"`
	UpdateCadence             *UpdateCadenceDto                 `json:"updateCadence,omitempty"`
	EnvironmentSku            string                            `json:"environmentSku"`
	LinkedEnvironmentMetadata *createLinkEnvironmentMetadataDto `json:"linkedEnvironmentMetadata,omitempty"`
	ParentEnvironmentGroup    *ParentEnvironmentGroupDto        `json:"parentEnvironmentGroup,omitempty"`
<<<<<<< HEAD
	BingChatEnabled           bool                              `json:"bingChatEnabled,omitempty"`
	CopilotPolicies           *CopilotPoliciesDto               `json:"copilotPolicies,omitempty"`
	UsedBy                    *usedByDto                        `json:"usedBy,omitempty"`
}

type usedByDto struct {
	Id       string `json:"id"`
	Type     int    `json:"type"`
	TenantID string `json:"tenantID"`
=======
	UsedBy                    *UsedByDto                        `json:"usedBy,omitempty"`
	Cluster                   *ClusterDto                       `json:"cluster,omitempty"`
>>>>>>> f848b556
}

type createLinkEnvironmentMetadataDto struct {
	BaseLanguage     int                        `json:"baseLanguage"`
	DomainName       string                     `json:"domainName,omitempty"`
	Currency         createCurrencyDto          `json:"currency"`
	SecurityGroupId  string                     `json:"securityGroupId,omitempty"`
	Templates        []string                   `json:"templates,omitempty"`
	TemplateMetadata *createTemplateMetadataDto `json:"templateMetadata,omitempty"`
}
type createCurrencyDto struct {
	Code string `json:"code"`
}

type createTemplateMetadataDto struct {
	PostProvisioningPackages []createPostProvisioningPackagesDto `json:"PostProvisioningPackages,omitempty"`
}

type createPostProvisioningPackagesDto struct {
	ApplicationUniqueName string `json:"applicationUniqueName,omitempty"`
	Parameters            string `json:"parameters,omitempty"`
}

type enironmentDeleteDto struct {
	Code    string `json:"code"`
	Message string `json:"message"`
}

type lifecycleCreatedDto struct {
	Name       string                        `json:"name"`
	Properties lifecycleCreatedPropertiesDto `json:"properties"`
}

type lifecycleCreatedPropertiesDto struct {
	ProvisioningState string `json:"provisioningState"`
}

type organizationSettingsArrayDto struct {
	Value []organizationSettingsDto `json:"value"`
}

type organizationSettingsDto struct {
	ODataEtag      string    `json:"@odata.etag"`
	CreatedOn      time.Time `json:"createdon"`
	BaseCurrencyId string    `json:"_basecurrencyid_value"`
}

type TransactionCurrencyDto struct {
	OrganizationValue     string  `json:"_organizationid_value"`
	CurrencyName          string  `json:"currencyname"`
	CurrencySymbol        string  `json:"currencysymbol"`
	IsoCurrencyCode       string  `json:"isocurrencycode"`
	CreatedOn             string  `json:"createdon"`
	CurrencyPrecision     int     `json:"currencyprecision"`
	ExchangeRate          float32 `json:"exchangerate"`
	TransactionCurrencyId string  `json:"transactioncurrencyid"`
}

type transactionCurrencyArrayDto struct {
	Value []TransactionCurrencyDto `json:"value"`
}

type validateCreateEnvironmentDetailsDto struct {
	DomainName          string `json:"domainName"`
	EnvironmentLocation string `json:"environmentLocation"`
}

type validateUpdateEnvironmentDetailsDto struct {
	DomainName      string `json:"domainName"`
	EnvironmentName string `json:"environmentName"`
}

type LocationArrayDto struct {
	Value []LocationDto `json:"value"`
}

type LocationDto struct {
	ID         string                `json:"id"`
	Type       string                `json:"type"`
	Name       string                `json:"name"`
	Properties LocationPropertiesDto `json:"properties"`
}

type LocationPropertiesDto struct {
	DisplayName                            string   `json:"displayName"`
	Code                                   string   `json:"code"`
	IsDisabled                             bool     `json:"isDisabled"`
	IsDefault                              bool     `json:"isDefault"`
	CanProvisionDatabase                   bool     `json:"canProvisionDatabase"`
	CanProvisionCustomerEngagementDatabase bool     `json:"canProvisionCustomerEngagementDatabase"`
	AzureRegions                           []string `json:"azureRegions"`
}<|MERGE_RESOLUTION|>--- conflicted
+++ resolved
@@ -198,20 +198,10 @@
 	EnvironmentSku            string                            `json:"environmentSku"`
 	LinkedEnvironmentMetadata *createLinkEnvironmentMetadataDto `json:"linkedEnvironmentMetadata,omitempty"`
 	ParentEnvironmentGroup    *ParentEnvironmentGroupDto        `json:"parentEnvironmentGroup,omitempty"`
-<<<<<<< HEAD
 	BingChatEnabled           bool                              `json:"bingChatEnabled,omitempty"`
 	CopilotPolicies           *CopilotPoliciesDto               `json:"copilotPolicies,omitempty"`
-	UsedBy                    *usedByDto                        `json:"usedBy,omitempty"`
-}
-
-type usedByDto struct {
-	Id       string `json:"id"`
-	Type     int    `json:"type"`
-	TenantID string `json:"tenantID"`
-=======
 	UsedBy                    *UsedByDto                        `json:"usedBy,omitempty"`
 	Cluster                   *ClusterDto                       `json:"cluster,omitempty"`
->>>>>>> f848b556
 }
 
 type createLinkEnvironmentMetadataDto struct {
