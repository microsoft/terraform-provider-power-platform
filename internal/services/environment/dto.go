--- conflicted
+++ resolved
@@ -14,27 +14,21 @@
 	EnvironmentTypesProduction = "Production"
 	EnvironmentTypesTrial      = "Trial"
 	EnvironmentTypesDefault    = "Default"
-<<<<<<< HEAD
 
 	ReleaseCycleTypesStandard = "Standard"
 	ReleaseCycleTypesEarly    = "Early"
 
 	ReleaseCycleFirstReleasePublicDto = "FirstRelease"
 	ReleaseCycleFirstReleaseGovDto    = "GovFR"
-=======
->>>>>>> 8d6688db
 )
 
 var (
 	EnvironmentTypes                     = []string{EnvironmentTypesDeveloper, EnvironmentTypesSandbox, EnvironmentTypesProduction, EnvironmentTypesTrial, EnvironmentTypesDefault}
 	EnvironmentTypesDeveloperOnlyRegex   = fmt.Sprintf(`^(%s)$`, EnvironmentTypesDeveloper)
 	EnvironmentTypesExceptDeveloperRegex = fmt.Sprintf(`^(%s|%s|%s|%s)$`, EnvironmentTypesSandbox, EnvironmentTypesProduction, EnvironmentTypesTrial, EnvironmentTypesDefault)
-<<<<<<< HEAD
 
 	ReleaseCycleTypes                 = []string{ReleaseCycleTypesStandard, ReleaseCycleTypesEarly}
 	ReleaseCycleFirstReleaseOnlyRegex = fmt.Sprintf(`^(%s|%s)$`, ReleaseCycleFirstReleasePublicDto, ReleaseCycleFirstReleaseGovDto)
-=======
->>>>>>> 8d6688db
 )
 
 type EnvironmentDto struct {
@@ -62,21 +56,18 @@
 	UpdateCadence             *UpdateCadenceDto                 `json:"updateCadence,omitempty"`
 	ParentEnvironmentGroup    *ParentEnvironmentGroupDto        `json:"parentEnvironmentGroup,omitempty"`
 	EnterprisePolicies        *EnvironmentEnterprisePoliciesDto `json:"enterprisePolicies,omitempty"`
-<<<<<<< HEAD
 	Cluster                   *ClusterDto                       `json:"cluster,omitempty"`
+  UsedBy                    *UsedByDto                        `json:"usedBy,omitempty"`
 }
 
 type ClusterDto struct {
 	Catergory string `json:"category"`
-=======
-	UsedBy                    *UsedByDto                        `json:"usedBy,omitempty"`
 }
 
 type UsedByDto struct {
 	Id       string `json:"id"`
 	Type     string `json:"type"`
 	TenantId string `json:"tenantId"`
->>>>>>> 8d6688db
 }
 
 type EnvironmentEnterprisePoliciesDto struct {
@@ -193,10 +184,7 @@
 	LinkedEnvironmentMetadata *createLinkEnvironmentMetadataDto `json:"linkedEnvironmentMetadata,omitempty"`
 	ParentEnvironmentGroup    *ParentEnvironmentGroupDto        `json:"parentEnvironmentGroup,omitempty"`
 	UsedBy                    *usedBy                           `json:"usedBy,omitempty"`
-<<<<<<< HEAD
 	Cluster                   *ClusterDto                       `json:"cluster,omitempty"`
-=======
->>>>>>> 8d6688db
 }
 
 type usedBy struct {
