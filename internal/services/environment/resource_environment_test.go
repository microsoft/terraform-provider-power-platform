// Copyright (c) Microsoft Corporation.
// Licensed under the MIT license.

package environment_test

import (
	"fmt"
	"math/rand"
	"net/http"
	"regexp"
	"testing"

	"github.com/hashicorp/terraform-plugin-testing/helper/resource"
	"github.com/hashicorp/terraform-plugin-testing/statecheck"
	"github.com/hashicorp/terraform-plugin-testing/tfjsonpath"
	"github.com/jarcoal/httpmock"
	"github.com/microsoft/terraform-provider-power-platform/internal/constants"
	"github.com/microsoft/terraform-provider-power-platform/internal/helpers"
	"github.com/microsoft/terraform-provider-power-platform/internal/mocks"
)

<<<<<<< HEAD
func TestAccEnvironmentsResource_Validate_CreateGenerativeAiFeatures_Non_US_Region_Update(t *testing.T) {
=======
func TestAccEnvironmentsResource_Validate_Update_Name_Field(t *testing.T) {
>>>>>>> ac955355
	resource.Test(t, resource.TestCase{
		ProtoV6ProviderFactories: mocks.TestAccProtoV6ProviderFactories,
		Steps: []resource.TestStep{
			{
				Config: `
<<<<<<< HEAD
					resource "powerplatform_environment" "development" {
						display_name                              = "` + fmt.Sprintf("%s_%d", t.Name(), rand.Intn(100000)) + `"
						location                                  = "europe"
						environment_type                       	  = "Sandbox"
					}
				`,
				Check: resource.ComposeAggregateTestCheckFunc(
					resource.TestCheckResourceAttr("powerplatform_environment.development", "allow_bing_search", "true"),
					resource.TestCheckResourceAttr("powerplatform_environment.development", "allow_moving_data_across_regions", "true"),
				),
			},
			{
				Config: `
					resource "powerplatform_environment" "development" {
						display_name                              = "` + fmt.Sprintf("%s_%d", t.Name(), rand.Intn(100000)) + `"
						location                                  = "europe"
						environment_type                       	  = "Sandbox"

						allow_bing_search                = false
						allow_moving_data_across_regions = true
					}
				`,
				Check: resource.ComposeAggregateTestCheckFunc(
					resource.TestCheckResourceAttr("powerplatform_environment.development", "allow_bing_search", "false"),
					resource.TestCheckResourceAttr("powerplatform_environment.development", "allow_moving_data_across_regions", "true"),
				),
			},
			{
				Config: `
					resource "powerplatform_environment" "development" {
						display_name                              = "` + fmt.Sprintf("%s_%d", t.Name(), rand.Intn(100000)) + `"
						location                                  = "europe"
						environment_type                       	  = "Sandbox"

						allow_bing_search                = false
						allow_moving_data_across_regions = false
					}
				`,
				Check: resource.ComposeAggregateTestCheckFunc(
					resource.TestCheckResourceAttr("powerplatform_environment.development", "allow_bing_search", "false"),
					resource.TestCheckResourceAttr("powerplatform_environment.development", "allow_moving_data_across_regions", "false"),
				),
			},
		},
	})
}

func TestAccEnvironmentsResource_Validate_CreateGenerativeAiFeatures_US_Region_Update(t *testing.T) {
	resource.Test(t, resource.TestCase{
		ProtoV6ProviderFactories: mocks.TestAccProtoV6ProviderFactories,
		Steps: []resource.TestStep{
			{
				Config: `
					resource "powerplatform_environment" "development" {
						display_name                              = "` + fmt.Sprintf("%s_%d", t.Name(), rand.Intn(100000)) + `"
						location                                  = "unitedstates"
						environment_type                       	  = "Sandbox"
					}
				`,
				Check: resource.ComposeAggregateTestCheckFunc(
					resource.TestCheckResourceAttr("powerplatform_environment.development", "allow_bing_search", "true"),
					resource.TestCheckResourceAttr("powerplatform_environment.development", "allow_moving_data_across_regions", "false"),
				),
			},
			{
				Config: `
					resource "powerplatform_environment" "development" {
						display_name                              = "` + fmt.Sprintf("%s_%d", t.Name(), rand.Intn(100000)) + `"
						location                                  = "unitedstates"
						environment_type                       	  = "Sandbox"

						allow_bing_search                = true
						//on usa region, moving data across regions is not allowed and always false
						allow_moving_data_across_regions = false
					}
				`,
				Check: resource.ComposeAggregateTestCheckFunc(
					resource.TestCheckResourceAttr("powerplatform_environment.development", "allow_bing_search", "true"),
					resource.TestCheckResourceAttr("powerplatform_environment.development", "allow_moving_data_across_regions", "false"),
				),
			},
			{
				Config: `
					resource "powerplatform_environment" "development" {
						display_name                              = "` + fmt.Sprintf("%s_%d", t.Name(), rand.Intn(100000)) + `"
						location                                  = "unitedstates"
						environment_type                       	  = "Sandbox"

						allow_bing_search                = false
						allow_moving_data_across_regions = false
					}
				`,
				Check: resource.ComposeAggregateTestCheckFunc(
					resource.TestCheckResourceAttr("powerplatform_environment.development", "allow_bing_search", "false"),
					resource.TestCheckResourceAttr("powerplatform_environment.development", "allow_moving_data_across_regions", "false"),
				),
			},
		},
	})
}

func TestAccEnvironmentsResource_Validate_CreateGenerativeAiFeatures_US_Region_Expect_Fail(t *testing.T) {
	resource.Test(t, resource.TestCase{
		ProtoV6ProviderFactories: mocks.TestAccProtoV6ProviderFactories,
		Steps: []resource.TestStep{
			{
				ExpectError: regexp.MustCompile(".*Moving data across regions is not supported in the unitedstates location.*"),
				Config: `
					resource "powerplatform_environment" "development" {
						display_name                              = "` + fmt.Sprintf("%s_%d", t.Name(), rand.Intn(100000)) + `"
						location                                  = "unitedstates"
						environment_type                       	  = "Sandbox"

						allow_bing_search                = false
						allow_moving_data_across_regions = true
					}
				`,
				Check: resource.ComposeAggregateTestCheckFunc(),
			},
		},
	})
}

func TestAccEnvironmentsResource_Validate_CreateGenerativeAiFeatures_Non_US_Region_Expect_Fail(t *testing.T) {
	resource.Test(t, resource.TestCase{
		ProtoV6ProviderFactories: mocks.TestAccProtoV6ProviderFactories,
		Steps: []resource.TestStep{
			{
				ExpectError: regexp.MustCompile(".*To enable AI generative features, moving data across regions must be enabled.*"),
				Config: `
					resource "powerplatform_environment" "development" {
						display_name                              = "` + fmt.Sprintf("%s_%d", t.Name(), rand.Intn(100000)) + `"
						location                                  = "europe"
						environment_type                       	  = "Sandbox"

						allow_bing_search                = true
						allow_moving_data_across_regions = false
					}
				`,
				Check: resource.ComposeAggregateTestCheckFunc(),
			},
		},
	})
}

=======
				resource "powerplatform_environment" "development" {
					display_name                              = "aaa"
					location                                  = "unitedstates"
					environment_type                       	  = "Sandbox"
					dataverse = {
						language_code                             = "1033"
						currency_code                             = "USD"
						security_group_id 						  = "00000000-0000-0000-0000-000000000000"
					}
				}`,

				Check: resource.ComposeAggregateTestCheckFunc(),
			},
			{
				Config: `
				resource "powerplatform_environment" "development" {
					display_name                              = "aaa1"
					location                                  = "unitedstates"
					environment_type                       	  = "Sandbox"
					dataverse = {
						language_code                             = "1033"
						currency_code                             = "USD"
						security_group_id 						  = "00000000-0000-0000-0000-000000000000"
					}
				}`,

				Check: resource.ComposeAggregateTestCheckFunc(
					resource.TestCheckResourceAttr("powerplatform_environment.development", "display_name", "aaa1"),
				),
			},
		},
	})
}

>>>>>>> ac955355
func TestAccEnvironmentsResource_Validate_CreateDeveloperEnvironment(t *testing.T) {
	t.Skip("creating dev environments with SP is NOT yet supported")
	resource.Test(t, resource.TestCase{
		ProtoV6ProviderFactories: mocks.TestAccProtoV6ProviderFactories,
		ExternalProviders: map[string]resource.ExternalProvider{
			"azuread": {
				VersionConstraint: constants.AZURE_AD_PROVIDER_VERSION_CONSTRAINT,
				Source:            "hashicorp/azuread",
			},
			"random": {
				VersionConstraint: constants.RANDOM_PROVIDER_VERSION_CONSTRAINT,
				Source:            "hashicorp/random",
			},
		},
		Steps: []resource.TestStep{
			{
				Config: `
				data "azuread_domains" "aad_domains" {
					only_initial = true
				}

				locals {
					domain_name = data.azuread_domains.aad_domains.domains[0].domain_name
				}

				resource "random_password" "passwords" {
				    min_lower = 1
					min_upper        = 1
					min_numeric      = 1
					min_special      = 1
					length           = 16
					special          = true
					override_special = "_%@"
				}

				resource "azuread_user" "test_user" {
					user_principal_name = "` + mocks.TestName() + `@${local.domain_name}"
					display_name        = "` + mocks.TestName() + `"
					mail_nickname       = "` + mocks.TestName() + `"
					password            = random_password.passwords.result
					usage_location      = "US"
				}

				resource "powerplatform_environment" "development" {
					display_name         = "` + mocks.TestName() + `"
					location             = "europe"
					environment_type     = "Developer"
					owner_id = azuread_user.test_user.id
					dataverse = {
						language_code     = "1033"
						currency_code     = "USD"
					}
				}`,
				Check: resource.ComposeAggregateTestCheckFunc(),
			},
		},
	})
}

func TestUnitEnvironmentsResource_Validate_Create_Error_Check_Environment_Group(t *testing.T) {
	resource.Test(t, resource.TestCase{
		IsUnitTest:               true,
		ProtoV6ProviderFactories: mocks.TestUnitTestProtoV6ProviderFactories,
		Steps: []resource.TestStep{
			{
				ExpectError: regexp.MustCompile(".*Attribute \"dataverse\" must be specified when \"environment_group_id\".*"),
				Config: `
				resource "powerplatform_environment" "development" {
					display_name     = "displayname"
					location         = "europe"
					environment_type = "Sandbox"
					environment_group_id = "00000000-0000-0000-0000-000000000001"
				}`,
			},
		},
	})
}

func TestUnitEnvironmentsResource_Validate_CreateDevelopmentEnvironment_Error_Check_Security_Group(t *testing.T) {
	resource.Test(t, resource.TestCase{
		IsUnitTest:               true,
		ProtoV6ProviderFactories: mocks.TestUnitTestProtoV6ProviderFactories,
		Steps: []resource.TestStep{
			{
				ExpectError: regexp.MustCompile(".*Attribute \"dataverse.security_group_id\" cannot be specified when \"owner_id\".*"),
				Config: `
				resource "powerplatform_environment" "development" {
					display_name     = "displayname"
					location         = "europe"
					environment_type = "Developer"
					owner_id = "00000000-0000-0000-0000-000000000001"
					dataverse = {
						language_code = "1033"
						currency_code = "PLN"
						security_group_id = "00000000-0000-0000-0000-000000000000"
					}
				}`,
			},
		},
	})
}

func TestUnitEnvironmentsResource_Validate_CreateDevelopmentEnvironment_Error_Check_No_Dataverse(t *testing.T) {
	resource.Test(t, resource.TestCase{
		IsUnitTest:               true,
		ProtoV6ProviderFactories: mocks.TestUnitTestProtoV6ProviderFactories,
		Steps: []resource.TestStep{
			{
				ExpectError: regexp.MustCompile(".*Attribute \"dataverse\" must be specified when \"owner_id\" is specified.*"),
				Config: `
				resource "powerplatform_environment" "development" {
					display_name     = "displayname"
					location         = "europe"
					environment_type = "Developer"
					owner_id = "00000000-0000-0000-0000-000000000001"
				}`,
			},
		},
	})
}

func TestUnitEnvironmentsResource_Validate_CreateDevelopmentEnvironment_Error_Check_No_Developer_Env(t *testing.T) {
	resource.Test(t, resource.TestCase{
		IsUnitTest:               true,
		ProtoV6ProviderFactories: mocks.TestUnitTestProtoV6ProviderFactories,
		Steps: []resource.TestStep{
			{
				ExpectError: regexp.MustCompile(".*owner_id can be used only when environment_type is `Developer`.*"),
				Config: `
				resource "powerplatform_environment" "development" {
					display_name     = "displayname"
					location         = "europe"
					environment_type = "Sandbox"
					owner_id = "00000000-0000-0000-0000-000000000001"
					dataverse = {
						language_code = "1033"
						currency_code = "PLN"
					}
				}`,
			},
		},
	})
}

func TestUnitEnvironmentsResource_Validate_CreateDevelopmentEnvironment_Error_Check_No_OwnerId(t *testing.T) {
	resource.Test(t, resource.TestCase{
		IsUnitTest:               true,
		ProtoV6ProviderFactories: mocks.TestUnitTestProtoV6ProviderFactories,
		Steps: []resource.TestStep{
			{
				ExpectError: regexp.MustCompile(".*owner_id must be set when environment_type is `Developer`.*"),
				Config: `
				resource "powerplatform_environment" "development" {
					display_name     = "displayname"
					location         = "europe"
					environment_type = "Developer"
					dataverse = {
						language_code = "1033"
						currency_code = "PLN"
					}
				}`,
			},
		},
	})
}

func TestUnitEnvironmentsResource_Validate_CreateDevelopmentEnvironment_Error_Check_Empty_OwnerId(t *testing.T) {
	resource.Test(t, resource.TestCase{
		IsUnitTest:               true,
		ProtoV6ProviderFactories: mocks.TestUnitTestProtoV6ProviderFactories,
		Steps: []resource.TestStep{
			{
				ExpectError: regexp.MustCompile(".*owner_id must be set when environment_type is `Developer`.*"),
				Config: `
				resource "powerplatform_environment" "development" {
					display_name     = "displayname"
					location         = "europe"
					environment_type = "Developer"
					owner_id = ""
					dataverse = {
						language_code = "1033"
						currency_code = "PLN"
					}
				}`,
			},
		},
	})
}

func TestUnitEnvironmentsResource_Validate_CreateDeveloperEnvironment(t *testing.T) {
	httpmock.Activate()
	defer httpmock.DeactivateAndReset()

	mocks.ActivateEnvironmentHttpMocks()

	httpmock.RegisterResponder("GET", "https://europe.api.bap.microsoft.com/providers/Microsoft.BusinessAppPlatform/lifecycleOperations/00000000-0000-0000-0000-000000000001?api-version=2023-06-01",
		func(req *http.Request) (*http.Response, error) {
			return httpmock.NewStringResponse(http.StatusOK, httpmock.File("tests/resource/Validate_Create_Dev_Env/get_lifecycle_delete.json").String()), nil
		})

	httpmock.RegisterResponder("GET", `=~^https://api\.bap\.microsoft\.com/providers/Microsoft\.BusinessAppPlatform/scopes/admin/environments/([\d-]+)\z`,
		func(req *http.Request) (*http.Response, error) {
			id := httpmock.MustGetSubmatch(req, 1)
			return httpmock.NewStringResponse(http.StatusOK, httpmock.File(fmt.Sprintf("tests/resource/Validate_Create_Dev_Env/get_environment_%s.json", id)).String()), nil
		})

	httpmock.RegisterResponder("DELETE", `=~^https://api\.bap\.microsoft\.com/providers/Microsoft\.BusinessAppPlatform/scopes/admin/environments/([\d-]+)\z`,
		func(req *http.Request) (*http.Response, error) {
			resp := httpmock.NewStringResponse(http.StatusAccepted, "")
			resp.Header.Add("Location", "https://europe.api.bap.microsoft.com/providers/Microsoft.BusinessAppPlatform/lifecycleOperations/00000000-0000-0000-0000-000000000001?api-version=2023-06-01")
			return resp, nil
		})

	httpmock.RegisterResponder("GET", "https://europe.api.bap.microsoft.com/providers/Microsoft.BusinessAppPlatform/lifecycleOperations/b03e1e6d-73db-4367-90e1-2e378bf7e2fc?api-version=2023-06-01",
		func(req *http.Request) (*http.Response, error) {
			return httpmock.NewStringResponse(http.StatusOK, httpmock.File("tests/resource/Validate_Create_Dev_Env/get_lifecycle.json").String()), nil
		})

	httpmock.RegisterResponder("POST", "https://api.bap.microsoft.com/providers/Microsoft.BusinessAppPlatform/environments?api-version=2023-06-01",
		func(req *http.Request) (*http.Response, error) {
			resp := httpmock.NewStringResponse(http.StatusAccepted, "")
			resp.Header.Add("Location", "https://europe.api.bap.microsoft.com/providers/Microsoft.BusinessAppPlatform/lifecycleOperations/b03e1e6d-73db-4367-90e1-2e378bf7e2fc?api-version=2023-06-01")
			return resp, nil
		})

	resource.Test(t, resource.TestCase{
		IsUnitTest:               true,
		ProtoV6ProviderFactories: mocks.TestUnitTestProtoV6ProviderFactories,
		Steps: []resource.TestStep{
			{
				Config: `
				resource "powerplatform_environment" "development" {
					display_name     = "displayname"
					location         = "europe"
					azure_region     = "westeurope"
					environment_type = "Developer"
					cadence          = "Frequent"
					owner_id = "00000000-0000-0000-0000-000000000001"
					dataverse = {
						language_code = "1033"
						currency_code = "PLN"
					}
				}`,

				Check: resource.ComposeTestCheckFunc(
					resource.TestCheckResourceAttr("powerplatform_environment.development", "id", "00000000-0000-0000-0000-000000000001"),
					resource.TestCheckResourceAttr("powerplatform_environment.development", "display_name", "displayname"),
					resource.TestCheckResourceAttr("powerplatform_environment.development", "dataverse.url", "https://00000000-0000-0000-0000-000000000001.crm4.dynamics.com/"),
					resource.TestCheckResourceAttr("powerplatform_environment.development", "dataverse.domain", "00000000-0000-0000-0000-000000000001"),
					resource.TestCheckResourceAttr("powerplatform_environment.development", "location", "europe"),
					resource.TestCheckResourceAttr("powerplatform_environment.development", "environment_type", "Developer"),
					resource.TestCheckResourceAttr("powerplatform_environment.development", "owner_id", "00000000-0000-0000-0000-000000000001"),
					resource.TestCheckResourceAttr("powerplatform_environment.development", "dataverse.language_code", "1033"),
					resource.TestCheckResourceAttr("powerplatform_environment.development", "dataverse.currency_code", "PLN"),
					resource.TestCheckResourceAttr("powerplatform_environment.development", "dataverse.organization_id", "orgid"),
					resource.TestCheckNoResourceAttr("powerplatform_environment.development", "dataverse.security_group_id"),
					resource.TestCheckResourceAttr("powerplatform_environment.development", "dataverse.version", "9.2.23092.00206"),
					resource.TestCheckResourceAttr("powerplatform_environment.development", "dataverse.unique_name", "00000000-0000-0000-0000-000000000001"),
					resource.TestCheckResourceAttr("powerplatform_environment.development", "billing_policy_id", ""),
					resource.TestCheckResourceAttr("powerplatform_environment.development", "release_cycle", "Standard"),
				),
			},
		},
	})
}

func TestAccEnvironmentsResource_Validate_Create_Early_Release_Cycle(t *testing.T) {
	resource.Test(t, resource.TestCase{
		ProtoV6ProviderFactories: mocks.TestAccProtoV6ProviderFactories,
		Steps: []resource.TestStep{
			{
				Config: `
				resource "powerplatform_environment" "development" {
					display_name                              = "` + mocks.TestName() + `"
					location                                  = "unitedstates"
					environment_type                          = "Sandbox"
					release_cycle                             = "Early"
				}`,

				Check: resource.ComposeAggregateTestCheckFunc(
					resource.TestCheckResourceAttr("powerplatform_environment.development", "release_cycle", "Early"),
				),
			},
		},
	})
}

func TestUnitEnvironmentsResource_Validate_Create_Early_Release_Cycle(t *testing.T) {
	httpmock.Activate()
	defer httpmock.DeactivateAndReset()

	mocks.ActivateEnvironmentHttpMocks()

	httpmock.RegisterResponder("GET", "https://europe.api.bap.microsoft.com/providers/Microsoft.BusinessAppPlatform/lifecycleOperations/00000000-0000-0000-0000-000000000001?api-version=2023-06-01",
		func(req *http.Request) (*http.Response, error) {
			return httpmock.NewStringResponse(http.StatusOK, httpmock.File("tests/resource/Validate_Create_Early_Release_Cycle/get_lifecycle_delete.json").String()), nil
		})

	httpmock.RegisterResponder("GET", `=~^https://api\.bap\.microsoft\.com/providers/Microsoft\.BusinessAppPlatform/scopes/admin/environments/([\d-]+)\z`,
		func(req *http.Request) (*http.Response, error) {
			id := httpmock.MustGetSubmatch(req, 1)
			return httpmock.NewStringResponse(http.StatusOK, httpmock.File(fmt.Sprintf("tests/resource/Validate_Create_Early_Release_Cycle/get_environment_%s.json", id)).String()), nil
		})

	httpmock.RegisterResponder("DELETE", `=~^https://api\.bap\.microsoft\.com/providers/Microsoft\.BusinessAppPlatform/scopes/admin/environments/([\d-]+)\z`,
		func(req *http.Request) (*http.Response, error) {
			resp := httpmock.NewStringResponse(http.StatusAccepted, "")
			resp.Header.Add("Location", "https://europe.api.bap.microsoft.com/providers/Microsoft.BusinessAppPlatform/lifecycleOperations/00000000-0000-0000-0000-000000000001?api-version=2023-06-01")
			return resp, nil
		})

	httpmock.RegisterResponder("GET", "https://europe.api.bap.microsoft.com/providers/Microsoft.BusinessAppPlatform/lifecycleOperations/b03e1e6d-73db-4367-90e1-2e378bf7e2fc?api-version=2023-06-01",
		func(req *http.Request) (*http.Response, error) {
			return httpmock.NewStringResponse(http.StatusOK, httpmock.File("tests/resource/Validate_Create_Early_Release_Cycle/get_lifecycle.json").String()), nil
		})

	httpmock.RegisterResponder("POST", "https://api.bap.microsoft.com/providers/Microsoft.BusinessAppPlatform/environments?api-version=2023-06-01",
		func(req *http.Request) (*http.Response, error) {
			resp := httpmock.NewStringResponse(http.StatusAccepted, "")
			resp.Header.Add("Location", "https://europe.api.bap.microsoft.com/providers/Microsoft.BusinessAppPlatform/lifecycleOperations/b03e1e6d-73db-4367-90e1-2e378bf7e2fc?api-version=2023-06-01")
			return resp, nil
		})

	resource.Test(t, resource.TestCase{
		IsUnitTest:               true,
		ProtoV6ProviderFactories: mocks.TestUnitTestProtoV6ProviderFactories,
		Steps: []resource.TestStep{
			{
				Config: `
					resource "powerplatform_environment" "development" {
						display_name                              = "displayname"
						location                                  = "europe"
						environment_type                          = "Sandbox"
						release_cycle                             = "Early"
						dataverse = {
							language_code                             = "1033"
							currency_code                             = "PLN"
							domain                                    = "00000000-0000-0000-0000-000000000001"
							security_group_id                         = "00000000-0000-0000-0000-000000000000"
						}
					}`,

				Check: resource.ComposeTestCheckFunc(
					resource.TestCheckResourceAttr("powerplatform_environment.development", "release_cycle", "Early"),
				),
			},
		},
	})
}

func TestAccEnvironmentsResource_Validate_Update(t *testing.T) {
	domainName := fmt.Sprintf("terraformprovidertest%d", rand.Intn(100000))
	newDomainName := fmt.Sprintf("terraformprovidertest%d", rand.Intn(100000))

	resource.Test(t, resource.TestCase{
		ProtoV6ProviderFactories: mocks.TestAccProtoV6ProviderFactories,
		Steps: []resource.TestStep{
			{
				Config: `
				resource "powerplatform_environment" "development" {
					display_name                              = "` + mocks.TestName() + `"
					description                               = "aaaa"
					cadence								   	  = "Moderate"
					location                                  = "unitedstates"
					environment_type                       	  = "Sandbox"
					dataverse = {
						language_code                             = "1033"
						currency_code                             = "USD"
						security_group_id 						  = "00000000-0000-0000-0000-000000000000"
						domain									  =  "` + domainName + `"
					}
				}`,

				Check: resource.ComposeAggregateTestCheckFunc(
					// Verify placeholder id attribute.
					resource.TestMatchResourceAttr("powerplatform_environment.development", "id", regexp.MustCompile(helpers.GuidRegex)),

					// Verify the first power app to ensure all attributes are set.
					resource.TestCheckResourceAttr("powerplatform_environment.development", "description", "aaaa"),
					resource.TestCheckResourceAttr("powerplatform_environment.development", "cadence", "Moderate"),
					resource.TestCheckResourceAttr("powerplatform_environment.development", "display_name", mocks.TestName()),
					resource.TestCheckResourceAttr("powerplatform_environment.development", "dataverse.domain", domainName),
					resource.TestMatchResourceAttr("powerplatform_environment.development", "id", regexp.MustCompile(helpers.GuidRegex)),
					resource.TestCheckResourceAttr("powerplatform_environment.development", "environment_type", "Sandbox"),
					resource.TestCheckResourceAttr("powerplatform_environment.development", "dataverse.language_code", "1033"),
					resource.TestMatchResourceAttr("powerplatform_environment.development", "dataverse.organization_id", regexp.MustCompile(helpers.GuidRegex)),
					resource.TestCheckResourceAttr("powerplatform_environment.development", "dataverse.security_group_id", "00000000-0000-0000-0000-000000000000"),
					resource.TestCheckResourceAttr("powerplatform_environment.development", "dataverse.url", "https://"+domainName+".crm.dynamics.com/"),
					resource.TestMatchResourceAttr("powerplatform_environment.development", "dataverse.unique_name", regexp.MustCompile(helpers.StringRegex)),
					resource.TestCheckResourceAttr("powerplatform_environment.development", "location", "unitedstates"),
					resource.TestCheckResourceAttr("powerplatform_environment.development", "billing_policy_id", ""),
				),
			},
			{
				Config: `
				resource "powerplatform_environment" "development" {
					display_name                              = "` + mocks.TestName() + `"
					description                               = "bbbb"
					cadence								      = "Frequent"
					location                                  = "unitedstates"
					environment_type                          = "Sandbox"
					dataverse = {
						domain									  =  "` + newDomainName + `"
						language_code                             = "1033"
						currency_code                             = "USD"
						security_group_id 						  = "00000000-0000-0000-0000-000000000000"
					}
				}`,

				Check: resource.ComposeAggregateTestCheckFunc(
					resource.TestCheckResourceAttr("powerplatform_environment.development", "description", "bbbb"),
					resource.TestCheckResourceAttr("powerplatform_environment.development", "cadence", "Frequent"),
					resource.TestCheckResourceAttr("powerplatform_environment.development", "dataverse.domain", newDomainName),
					resource.TestCheckResourceAttr("powerplatform_environment.development", "dataverse.url", "https://"+newDomainName+".crm.dynamics.com/"),
				),
			},
		},
	})
}

func TestAccEnvironmentsResource_Validate_Domain_Uniqueness_On_Update(t *testing.T) {
	domainName := fmt.Sprintf("terraformprovidertest%d", rand.Intn(100000))

	resource.Test(t, resource.TestCase{
		ProtoV6ProviderFactories: mocks.TestAccProtoV6ProviderFactories,
		Steps: []resource.TestStep{
			{
				Config: `
				resource "powerplatform_environment" "development" {
					display_name                              = "` + mocks.TestName() + `"
					description                               = "desc"
					cadence								   	  = "Moderate"
					location                                  = "unitedstates"
					environment_type                       	  = "Sandbox"
					dataverse = {
						language_code                             = "1033"
						currency_code                             = "USD"
						security_group_id 						  = "00000000-0000-0000-0000-000000000000"
						domain									  =  "` + domainName + `"
					}
				}`,

				Check: resource.ComposeAggregateTestCheckFunc(
					resource.TestCheckResourceAttr("powerplatform_environment.development", "description", "desc"),
					resource.TestCheckResourceAttr("powerplatform_environment.development", "dataverse.domain", domainName),
					resource.TestCheckResourceAttr("powerplatform_environment.development", "dataverse.security_group_id", "00000000-0000-0000-0000-000000000000"),
					resource.TestCheckResourceAttr("powerplatform_environment.development", "dataverse.url", "https://"+domainName+".crm.dynamics.com/"),
				),
			},
			{
				Config: `
				resource "powerplatform_environment" "development" {
					display_name                              = "` + mocks.TestName() + `"
					description                               = "desc test"
					cadence								   	  = "Moderate"
					location                                  = "unitedstates"
					environment_type                       	  = "Sandbox"
					dataverse = {
						language_code                             = "1033"
						currency_code                             = "USD"
						security_group_id 						  = "00000000-0000-0000-0000-000000000000"
						domain									  =  "` + domainName + `"
					}
				}`,

				Check: resource.ComposeAggregateTestCheckFunc(
					resource.TestCheckResourceAttr("powerplatform_environment.development", "description", "desc test"),
					resource.TestCheckResourceAttr("powerplatform_environment.development", "dataverse.domain", domainName),
					resource.TestCheckResourceAttr("powerplatform_environment.development", "dataverse.security_group_id", "00000000-0000-0000-0000-000000000000"),
					resource.TestCheckResourceAttr("powerplatform_environment.development", "dataverse.url", "https://"+domainName+".crm.dynamics.com/"),
				),
			},
		},
	})
}

func TestAccEnvironmentsResource_Validate_Create(t *testing.T) {
	domainName := fmt.Sprintf("orgtest%d", rand.Intn(100000))

	resource.Test(t, resource.TestCase{
		ProtoV6ProviderFactories: mocks.TestAccProtoV6ProviderFactories,
		Steps: []resource.TestStep{
			{
				Config: `
				resource "powerplatform_environment" "development" {
					display_name                              = "` + mocks.TestName() + `"
					location                                  = "unitedstates"
					environment_type                          = "Sandbox"
					dataverse = {
						language_code                             = "1033"
						currency_code                             = "USD"
						security_group_id 						  = "00000000-0000-0000-0000-000000000000"
						domain									  =  "` + domainName + `"
					}
				}`,

				Check: resource.ComposeAggregateTestCheckFunc(
					resource.TestMatchResourceAttr("powerplatform_environment.development", "id", regexp.MustCompile(helpers.GuidRegex)),

					resource.TestMatchResourceAttr("powerplatform_environment.development", "id", regexp.MustCompile(helpers.GuidRegex)),
					resource.TestMatchResourceAttr("powerplatform_environment.development", "environment_type", regexp.MustCompile(`^(Default|Sandbox|Developer)$`)),
					resource.TestCheckResourceAttr("powerplatform_environment.development", "dataverse.language_code", "1033"),
					resource.TestMatchResourceAttr("powerplatform_environment.development", "dataverse.organization_id", regexp.MustCompile(helpers.GuidRegex)),
					resource.TestMatchResourceAttr("powerplatform_environment.development", "dataverse.security_group_id", regexp.MustCompile(helpers.GuidOrEmptyValueRegex)),
					resource.TestCheckResourceAttr("powerplatform_environment.development", "dataverse.domain", domainName),
					resource.TestCheckResourceAttr("powerplatform_environment.development", "dataverse.url", "https://"+domainName+".crm.dynamics.com/"),
					resource.TestMatchResourceAttr("powerplatform_environment.development", "dataverse.unique_name", regexp.MustCompile(helpers.StringRegex)),
					resource.TestCheckResourceAttr("powerplatform_environment.development", "location", "unitedstates"),
					resource.TestCheckResourceAttr("powerplatform_environment.development", "display_name", mocks.TestName()),
					resource.TestMatchResourceAttr("powerplatform_environment.development", "dataverse.version", regexp.MustCompile(helpers.VersionRegex)),
					resource.TestCheckResourceAttr("powerplatform_environment.development", "billing_policy_id", ""),
					resource.TestCheckResourceAttr("powerplatform_environment.development", "release_cycle", "Standard"),
					// resource.TestMatchResourceAttr("powerplatform_environment.development", "templates", regexp.MustCompile(`D365_FinOps_Finance$`)),
					// resource.TestMatchResourceAttr("powerplatform_environment.development", "template_metadata", regexp.MustCompile(`{"PostProvisioningPackages": [{ "applicationUniqueName": "msdyn_FinanceAndOperationsProvisioningAppAnchor",\n "parameters": "DevToolsEnabled=true\|DemoDataEnabled=true"\n }\n ]\n }`)),
					// resource.TestMatchResourceAttr("powerplatform_environment.development", "linked_app_url", regexp.MustCompile(`\.operations\.dynamics\.com$`)),
				),
			},
		},
	})
}

func TestUnitEnvironmentsResource_Validate_Create_And_Force_Recreate(t *testing.T) {
	httpmock.Activate()
	defer httpmock.DeactivateAndReset()

	mocks.ActivateEnvironmentHttpMocks()

	envIdResponseInx := -1
	envIdResponseArray := []string{"00000000-0000-0000-0000-000000000001",
		"00000000-0000-0000-0000-000000000002",
		"00000000-0000-0000-0000-000000000003",
		"00000000-0000-0000-0000-000000000004"}

	httpmock.RegisterResponder("DELETE", `=~^https://api\.bap\.microsoft\.com/providers/Microsoft\.BusinessAppPlatform/scopes/admin/environments/([\d-]+)\z`,
		func(req *http.Request) (*http.Response, error) {
			resp := httpmock.NewStringResponse(http.StatusAccepted, "")
			resp.Header.Add("Location", "https://europe.api.bap.microsoft.com/providers/Microsoft.BusinessAppPlatform/lifecycleOperations/00000000-0000-0000-0000-000000000001?api-version=2023-06-01")
			return resp, nil
		})

	httpmock.RegisterResponder("GET", "https://europe.api.bap.microsoft.com/providers/Microsoft.BusinessAppPlatform/lifecycleOperations/00000000-0000-0000-0000-000000000001?api-version=2023-06-01",
		func(req *http.Request) (*http.Response, error) {
			return httpmock.NewStringResponse(http.StatusOK, httpmock.File("tests/resource/Validate_Create_And_Force_Recreate/get_lifecycle_delete.json").String()), nil
		})

	httpmock.RegisterResponder("GET", `=~^https://([\d-]+)\.crm4\.dynamics\.com/api/data/v9\.2/transactioncurrencies\z`,
		func(req *http.Request) (*http.Response, error) {
			id := httpmock.MustGetSubmatch(req, 1)
			return httpmock.NewStringResponse(http.StatusOK, httpmock.File(fmt.Sprintf("tests/resource/Validate_Create_And_Force_Recreate/get_transactioncurrencies_%s.json", id)).String()), nil
		})

	httpmock.RegisterResponder("GET", `=~^https://([\d-]+)\.crm4\.dynamics\.com/api/data/v9\.2/organizations\z`,
		func(req *http.Request) (*http.Response, error) {
			return httpmock.NewStringResponse(http.StatusOK, `{
				"value": [
					{
						"_basecurrencyid_value": "xyz"
					}]}`), nil
		})

	httpmock.RegisterResponder("GET", "https://europe.api.bap.microsoft.com/providers/Microsoft.BusinessAppPlatform/lifecycleOperations/b03e1e6d-73db-4367-90e1-2e378bf7e2fc?api-version=2023-06-01",
		func(req *http.Request) (*http.Response, error) {
			envIdResponseInx++
			return httpmock.NewStringResponse(http.StatusOK, httpmock.File(fmt.Sprintf("tests/resource/Validate_Create_And_Force_Recreate/get_lifecycle_%s.json", envIdResponseArray[envIdResponseInx])).String()), nil
		})

	httpmock.RegisterResponder("POST", "https://api.bap.microsoft.com/providers/Microsoft.BusinessAppPlatform/environments?api-version=2023-06-01",
		func(req *http.Request) (*http.Response, error) {
			resp := httpmock.NewStringResponse(http.StatusAccepted, "")
			resp.Header.Add("Location", "https://europe.api.bap.microsoft.com/providers/Microsoft.BusinessAppPlatform/lifecycleOperations/b03e1e6d-73db-4367-90e1-2e378bf7e2fc?api-version=2023-06-01")
			return resp, nil
		})

	httpmock.RegisterResponder("GET", `=~^https://api\.bap\.microsoft\.com/providers/Microsoft\.BusinessAppPlatform/scopes/admin/environments/([\d-]+)\z`,
		func(req *http.Request) (*http.Response, error) {
			id := httpmock.MustGetSubmatch(req, 1)
			return httpmock.NewStringResponse(http.StatusOK, httpmock.File(fmt.Sprintf("tests/resource/Validate_Create_And_Force_Recreate/get_environment_%s.json", id)).String()), nil
		})

	resource.Test(t, resource.TestCase{
		IsUnitTest:               true,
		ProtoV6ProviderFactories: mocks.TestUnitTestProtoV6ProviderFactories,
		Steps: []resource.TestStep{
			{
				Config: `
				resource "powerplatform_environment" "development" {
					display_name                              = "displayname"
					location                                  = "europe"
					environment_type                          = "Sandbox"
					dataverse = {
						language_code                             = "1033"
						currency_code                             = "PLN"
						domain									  = "00000000-0000-0000-0000-000000000001"
						security_group_id 						  = "00000000-0000-0000-0000-000000000000"
					}
				}`,
				Check: resource.ComposeTestCheckFunc(
					resource.TestCheckResourceAttr("powerplatform_environment.development", "id", "00000000-0000-0000-0000-000000000001"),
					resource.TestCheckResourceAttr("powerplatform_environment.development", "location", "europe"),
					resource.TestCheckResourceAttr("powerplatform_environment.development", "dataverse.currency_code", "PLN"),
					resource.TestCheckResourceAttr("powerplatform_environment.development", "billing_policy_id", ""),
					resource.TestCheckResourceAttr("powerplatform_environment.development", "dataverse.unique_name", "00000000-0000-0000-0000-000000000001"),
				),
			},
			{
				Config: `
				resource "powerplatform_environment" "development" {
					display_name                              = "displayname"
					location                                  = "unitedstates"
					environment_type                          = "Sandbox"
					dataverse = {
						language_code                             = "1033"
						currency_code                             = "PLN"
						domain									  = "00000000-0000-0000-0000-000000000002"
						security_group_id 						  = "00000000-0000-0000-0000-000000000000"
					}
				}`,
				Check: resource.ComposeTestCheckFunc(
					resource.TestCheckResourceAttr("powerplatform_environment.development", "id", "00000000-0000-0000-0000-000000000002"),
					resource.TestCheckResourceAttr("powerplatform_environment.development", "location", "unitedstates"),
					resource.TestCheckResourceAttr("powerplatform_environment.development", "dataverse.currency_code", "PLN"),
				),
			},
			{
				Config: `
				resource "powerplatform_environment" "development" {
					display_name                              = "Example1"
					location                                  = "unitedstates"
					environment_type                          = "Sandbox"
					dataverse = {
						language_code                             = "1033"
						currency_code                             = "EUR"
						domain									  = "00000000-0000-0000-0000-000000000003"
						security_group_id 						  = "00000000-0000-0000-0000-000000000000"
					}
				}`,
				Check: resource.ComposeTestCheckFunc(
					resource.TestCheckResourceAttr("powerplatform_environment.development", "id", "00000000-0000-0000-0000-000000000003"),
					resource.TestCheckResourceAttr("powerplatform_environment.development", "dataverse.currency_code", "EUR"),
				),
			},
			{
				Config: `
					resource "powerplatform_environment" "development" {
					display_name                              = "Example1"
					location                                  = "unitedstates"
					environment_type                          = "Sandbox"
					dataverse = {
						language_code                             = "1031"
						currency_code                             = "EUR"
						domain									  = "00000000-0000-0000-0000-000000000004"
						security_group_id 						  = "00000000-0000-0000-0000-000000000000"
					}
				}`,
				Check: resource.ComposeTestCheckFunc(
					resource.TestCheckResourceAttr("powerplatform_environment.development", "id", "00000000-0000-0000-0000-000000000004"),
					resource.TestCheckResourceAttr("powerplatform_environment.development", "dataverse.language_code", "1031"),
					resource.TestCheckResourceAttr("powerplatform_environment.development", "dataverse.currency_code", "EUR"),
				),
			},
		},
	})
}

func TestUnitEnvironmentsResource_Validate_Create_And_Update(t *testing.T) {
	httpmock.Activate()
	defer httpmock.DeactivateAndReset()

	mocks.ActivateEnvironmentHttpMocks()

	getLifecycleResponseInx := 0
	patchResponseInx := 0

	httpmock.RegisterResponder("DELETE", `=~^https://api\.bap\.microsoft\.com/providers/Microsoft\.BusinessAppPlatform/scopes/admin/environments/([\d-]+)\z`,
		func(req *http.Request) (*http.Response, error) {
			resp := httpmock.NewStringResponse(http.StatusAccepted, "")
			resp.Header.Add("Location", "https://europe.api.bap.microsoft.com/providers/Microsoft.BusinessAppPlatform/lifecycleOperations/00000000-0000-0000-0000-000000000001?api-version=2023-06-01")
			return resp, nil
		})

	httpmock.RegisterResponder("GET", "https://europe.api.bap.microsoft.com/providers/Microsoft.BusinessAppPlatform/lifecycleOperations/00000000-0000-0000-0000-000000000001?api-version=2023-06-01",
		func(req *http.Request) (*http.Response, error) {
			return httpmock.NewStringResponse(http.StatusOK, httpmock.File("tests/resource/Validate_Create_And_Update/get_lifecycle_delete.json").String()), nil
		})

	httpmock.RegisterResponder("GET", "https://europe.api.bap.microsoft.com/providers/Microsoft.BusinessAppPlatform/lifecycleOperations/b03e1e6d-73db-4367-90e1-2e378bf7e2fc?api-version=2023-06-01",
		func(req *http.Request) (*http.Response, error) {
			return httpmock.NewStringResponse(http.StatusOK, httpmock.File(fmt.Sprintf("tests/resource/Validate_Create_And_Update/get_lifecycle_%d.json", getLifecycleResponseInx)).String()), nil
		})

	httpmock.RegisterResponder("POST", "https://api.bap.microsoft.com/providers/Microsoft.BusinessAppPlatform/environments?api-version=2023-06-01",
		func(req *http.Request) (*http.Response, error) {
			getLifecycleResponseInx++
			resp := httpmock.NewStringResponse(http.StatusAccepted, "")
			resp.Header.Add("Location", "https://europe.api.bap.microsoft.com/providers/Microsoft.BusinessAppPlatform/lifecycleOperations/b03e1e6d-73db-4367-90e1-2e378bf7e2fc?api-version=2023-06-01")
			return resp, nil
		})

	httpmock.RegisterResponder("GET", `=~^https://api\.bap\.microsoft\.com/providers/Microsoft\.BusinessAppPlatform/scopes/admin/environments/([\d-]+)\z`,
		func(req *http.Request) (*http.Response, error) {
			return httpmock.NewStringResponse(http.StatusOK, httpmock.File(fmt.Sprintf("tests/resource/Validate_Create_And_Update/get_environment_%d.json", patchResponseInx)).String()), nil
		})

	httpmock.RegisterResponder("PATCH", `=~^https://api\.bap\.microsoft\.com/providers/Microsoft\.BusinessAppPlatform/scopes/admin/environments/([\d-]+)\z`,
		func(req *http.Request) (*http.Response, error) {
			patchResponseInx++
			resp := httpmock.NewStringResponse(http.StatusAccepted, "")
			resp.Header.Add("Location", "https://europe.api.bap.microsoft.com/providers/Microsoft.BusinessAppPlatform/lifecycleOperations/b03e1e6d-73db-4367-90e1-2e378bf7e2fc?api-version=2023-06-01")
			return resp, nil
		})

	httpmock.RegisterResponder("GET", "https://api.bap.microsoft.com/providers/Microsoft.BusinessAppPlatform/scopes/admin/environments?%24expand=properties%2FbillingPolicy&api-version=2023-06-01",
		func(req *http.Request) (*http.Response, error) {
			return httpmock.NewStringResponse(http.StatusOK, httpmock.File(fmt.Sprintf("tests/resource/Validate_Create_And_Update/get_environments_%d.json", patchResponseInx)).String()), nil
		})

	resource.Test(t, resource.TestCase{
		IsUnitTest:               true,
		ProtoV6ProviderFactories: mocks.TestUnitTestProtoV6ProviderFactories,
		Steps: []resource.TestStep{
			{
				Config: `
				resource "powerplatform_environment" "development" {
					display_name                              = "Example1"
					location                                  = "europe"
					environment_type                          = "Sandbox"
					dataverse = {
						language_code                             = "1033"
						currency_code                             = "PLN"
						domain									  = "00000000-0000-0000-0000-000000000001"
						security_group_id 						  = "00000000-0000-0000-0000-000000000000"
					}
				}`,
				Check: resource.ComposeTestCheckFunc(
					resource.TestCheckResourceAttr("powerplatform_environment.development", "id", "00000000-0000-0000-0000-000000000001"),
					resource.TestCheckResourceAttr("powerplatform_environment.development", "display_name", "Example1"),
					resource.TestCheckResourceAttr("powerplatform_environment.development", "dataverse.domain", "00000000-0000-0000-0000-000000000001"),
					resource.TestCheckResourceAttr("powerplatform_environment.development", "dataverse.security_group_id", "00000000-0000-0000-0000-000000000000"),
					resource.TestCheckResourceAttr("powerplatform_environment.development", "billing_policy_id", ""),
					resource.TestCheckResourceAttr("powerplatform_environment.development", "dataverse.unique_name", "00000000-0000-0000-0000-000000000001"),
				),
			},
			{
				Config: `
				resource "powerplatform_environment" "development" {
					display_name                              = "Example123"
					location                                  = "europe"
					environment_type                          = "Sandbox"
					dataverse = {
						language_code                             = "1033"
						currency_code                             = "PLN"
						domain									  = "00000000-0000-0000-0000-000000000001"
						security_group_id 						  = "00000000-0000-0000-0000-000000000000"
					}
				}`,
				Check: resource.ComposeTestCheckFunc(
					resource.TestCheckResourceAttr("powerplatform_environment.development", "id", "00000000-0000-0000-0000-000000000001"),
					resource.TestCheckResourceAttr("powerplatform_environment.development", "display_name", "Example123"),
					resource.TestCheckResourceAttr("powerplatform_environment.development", "dataverse.domain", "00000000-0000-0000-0000-000000000001"),
					resource.TestCheckResourceAttr("powerplatform_environment.development", "dataverse.security_group_id", "00000000-0000-0000-0000-000000000000"),
					resource.TestCheckResourceAttr("powerplatform_environment.development", "billing_policy_id", ""),
					resource.TestCheckResourceAttr("powerplatform_environment.development", "dataverse.unique_name", "00000000-0000-0000-0000-000000000001"),
				),
			},
		},
	})
}

func TestUnitEnvironmentsResource_Validate_Create(t *testing.T) {
	httpmock.Activate()
	defer httpmock.DeactivateAndReset()

	mocks.ActivateEnvironmentHttpMocks()

	httpmock.RegisterResponder("GET", "https://europe.api.bap.microsoft.com/providers/Microsoft.BusinessAppPlatform/lifecycleOperations/00000000-0000-0000-0000-000000000001?api-version=2023-06-01",
		func(req *http.Request) (*http.Response, error) {
			return httpmock.NewStringResponse(http.StatusOK, httpmock.File("tests/resource/Validate_Create/get_lifecycle_delete.json").String()), nil
		})

	httpmock.RegisterResponder("GET", `=~^https://api\.bap\.microsoft\.com/providers/Microsoft\.BusinessAppPlatform/scopes/admin/environments/([\d-]+)\z`,
		func(req *http.Request) (*http.Response, error) {
			id := httpmock.MustGetSubmatch(req, 1)
			return httpmock.NewStringResponse(http.StatusOK, httpmock.File(fmt.Sprintf("tests/resource/Validate_Create/get_environment_%s.json", id)).String()), nil
		})

	httpmock.RegisterResponder("DELETE", `=~^https://api\.bap\.microsoft\.com/providers/Microsoft\.BusinessAppPlatform/scopes/admin/environments/([\d-]+)\z`,
		func(req *http.Request) (*http.Response, error) {
			resp := httpmock.NewStringResponse(http.StatusAccepted, "")
			resp.Header.Add("Location", "https://europe.api.bap.microsoft.com/providers/Microsoft.BusinessAppPlatform/lifecycleOperations/00000000-0000-0000-0000-000000000001?api-version=2023-06-01")
			return resp, nil
		})

	httpmock.RegisterResponder("GET", "https://europe.api.bap.microsoft.com/providers/Microsoft.BusinessAppPlatform/lifecycleOperations/b03e1e6d-73db-4367-90e1-2e378bf7e2fc?api-version=2023-06-01",
		func(req *http.Request) (*http.Response, error) {
			return httpmock.NewStringResponse(http.StatusOK, httpmock.File("tests/resource/Validate_Create/get_lifecycle.json").String()), nil
		})

	httpmock.RegisterResponder("POST", "https://api.bap.microsoft.com/providers/Microsoft.BusinessAppPlatform/environments?api-version=2023-06-01",
		func(req *http.Request) (*http.Response, error) {
			resp := httpmock.NewStringResponse(http.StatusAccepted, "")
			resp.Header.Add("Location", "https://europe.api.bap.microsoft.com/providers/Microsoft.BusinessAppPlatform/lifecycleOperations/b03e1e6d-73db-4367-90e1-2e378bf7e2fc?api-version=2023-06-01")
			return resp, nil
		})

	resource.Test(t, resource.TestCase{
		IsUnitTest:               true,
		ProtoV6ProviderFactories: mocks.TestUnitTestProtoV6ProviderFactories,
		Steps: []resource.TestStep{
			{
				Config: `
				resource "powerplatform_environment" "development" {
					display_name                              = "displayname"
					location                                  = "europe"
					environment_type                          = "Sandbox"
					dataverse = {
						language_code                             = "1033"
						currency_code                             = "PLN"
						domain                                    = "00000000-0000-0000-0000-000000000001"
						security_group_id                         = "00000000-0000-0000-0000-000000000000"
					}
				}`,

				Check: resource.ComposeTestCheckFunc(
					resource.TestCheckResourceAttr("powerplatform_environment.development", "id", "00000000-0000-0000-0000-000000000001"),
					resource.TestCheckResourceAttr("powerplatform_environment.development", "display_name", "displayname"),
					resource.TestCheckResourceAttr("powerplatform_environment.development", "dataverse.url", "https://00000000-0000-0000-0000-000000000001.crm4.dynamics.com/"),
					resource.TestCheckResourceAttr("powerplatform_environment.development", "dataverse.domain", "00000000-0000-0000-0000-000000000001"),
					resource.TestCheckResourceAttr("powerplatform_environment.development", "location", "europe"),
					resource.TestCheckResourceAttr("powerplatform_environment.development", "environment_type", "Sandbox"),
					resource.TestCheckResourceAttr("powerplatform_environment.development", "dataverse.language_code", "1033"),
					resource.TestCheckResourceAttr("powerplatform_environment.development", "dataverse.currency_code", "PLN"),
					resource.TestCheckResourceAttr("powerplatform_environment.development", "dataverse.organization_id", "orgid"),
					resource.TestCheckResourceAttr("powerplatform_environment.development", "dataverse.security_group_id", "00000000-0000-0000-0000-000000000000"),
					resource.TestCheckResourceAttr("powerplatform_environment.development", "dataverse.version", "9.2.23092.00206"),
					resource.TestCheckResourceAttr("powerplatform_environment.development", "dataverse.unique_name", "00000000-0000-0000-0000-000000000001"),
					resource.TestCheckResourceAttr("powerplatform_environment.development", "billing_policy_id", ""),
					resource.TestCheckResourceAttr("powerplatform_environment.development", "release_cycle", "Standard"),
				),
			},
		},
	})
}

func TestUnitEnvironmentsResource_Validate_Create_With_Billing_Policy(t *testing.T) {
	httpmock.Activate()
	defer httpmock.DeactivateAndReset()

	mocks.ActivateEnvironmentHttpMocks()

	httpmock.RegisterResponder("DELETE", `=~^https://api\.bap\.microsoft\.com/providers/Microsoft\.BusinessAppPlatform/scopes/admin/environments/([\d-]+)\z`,
		func(req *http.Request) (*http.Response, error) {
			resp := httpmock.NewStringResponse(http.StatusAccepted, "")
			resp.Header.Add("Location", "https://europe.api.bap.microsoft.com/providers/Microsoft.BusinessAppPlatform/lifecycleOperations/00000000-0000-0000-0000-000000000001?api-version=2023-06-01")
			return resp, nil
		})

	httpmock.RegisterResponder("GET", "https://europe.api.bap.microsoft.com/providers/Microsoft.BusinessAppPlatform/lifecycleOperations/00000000-0000-0000-0000-000000000001?api-version=2023-06-01",
		func(req *http.Request) (*http.Response, error) {
			return httpmock.NewStringResponse(http.StatusOK, httpmock.File("tests/resource/Validate_Create_With_Billing_Policy/get_lifecycle_delete.json").String()), nil
		})

	httpmock.RegisterResponder("GET", `=~^https://api\.bap\.microsoft\.com/providers/Microsoft\.BusinessAppPlatform/scopes/admin/environments/([\d-]+)\z`,
		func(req *http.Request) (*http.Response, error) {
			id := httpmock.MustGetSubmatch(req, 1)
			return httpmock.NewStringResponse(http.StatusOK, httpmock.File(fmt.Sprintf("tests/resource/Validate_Create_With_Billing_Policy/get_environment_%s.json", id)).String()), nil
		})

	httpmock.RegisterResponder("GET", "https://europe.api.bap.microsoft.com/providers/Microsoft.BusinessAppPlatform/lifecycleOperations/b03e1e6d-73db-4367-90e1-2e378bf7e2fc?api-version=2023-06-01",
		func(req *http.Request) (*http.Response, error) {
			return httpmock.NewStringResponse(http.StatusOK, httpmock.File("tests/resource/Validate_Create_With_Billing_Policy/get_lifecycle.json").String()), nil
		})

	httpmock.RegisterResponder("POST", "https://api.bap.microsoft.com/providers/Microsoft.BusinessAppPlatform/environments?api-version=2023-06-01",
		func(req *http.Request) (*http.Response, error) {
			resp := httpmock.NewStringResponse(http.StatusAccepted, "")
			resp.Header.Add("Location", "https://europe.api.bap.microsoft.com/providers/Microsoft.BusinessAppPlatform/lifecycleOperations/b03e1e6d-73db-4367-90e1-2e378bf7e2fc?api-version=2023-06-01")
			return resp, nil
		})

	resource.Test(t, resource.TestCase{
		IsUnitTest:               true,
		ProtoV6ProviderFactories: mocks.TestUnitTestProtoV6ProviderFactories,
		Steps: []resource.TestStep{
			{
				Config: `
				resource "powerplatform_environment" "development" {
					display_name                              = "displayname"
					location                                  = "europe"
					billing_policy_id                         = "00000000-0000-0000-0000-000000000002"
					environment_type                          = "Sandbox"
					dataverse = {
						currency_code                             = "PLN"
						language_code                             = "1033"
						domain                                    = "00000000-0000-0000-0000-000000000001"
						security_group_id                         = "00000000-0000-0000-0000-000000000000"
					}
				}`,

				Check: resource.ComposeTestCheckFunc(
					resource.TestCheckResourceAttr("powerplatform_environment.development", "id", "00000000-0000-0000-0000-000000000001"),
					resource.TestCheckResourceAttr("powerplatform_environment.development", "billing_policy_id", "00000000-0000-0000-0000-000000000002"),
				),
			},
		},
	})
}

func TestUnitEnvironmentsResource_Validate_Update_With_Billing_Policy(t *testing.T) {
	httpmock.Activate()
	defer httpmock.DeactivateAndReset()

	mocks.ActivateEnvironmentHttpMocks()

	getResponseInx := 0
	patchResponseInx := 0

	httpmock.RegisterResponder("DELETE", `=~^https://api\.bap\.microsoft\.com/providers/Microsoft\.BusinessAppPlatform/scopes/admin/environments/([\d-]+)\z`,
		func(req *http.Request) (*http.Response, error) {
			resp := httpmock.NewStringResponse(http.StatusAccepted, "")
			resp.Header.Add("Location", "https://europe.api.bap.microsoft.com/providers/Microsoft.BusinessAppPlatform/lifecycleOperations/00000000-0000-0000-0000-000000000001?api-version=2023-06-01")
			return resp, nil
		})

	httpmock.RegisterResponder("GET", "https://europe.api.bap.microsoft.com/providers/Microsoft.BusinessAppPlatform/lifecycleOperations/00000000-0000-0000-0000-000000000001?api-version=2023-06-01",
		func(req *http.Request) (*http.Response, error) {
			return httpmock.NewStringResponse(http.StatusOK, httpmock.File("tests/resource/Validate_Update_With_Billing_Policy/get_lifecycle_delete.json").String()), nil
		})

	httpmock.RegisterResponder("GET", `https://api.bap.microsoft.com/providers/Microsoft.BusinessAppPlatform/scopes/admin/environments/00000000-0000-0000-0000-000000000001?%24expand=permissions%2Cproperties.capacity%2Cproperties%2FbillingPolicy%2Cproperties%2FcopilotPolicies&api-version=2023-06-01`,
		func(req *http.Request) (*http.Response, error) {
			getResponseInx++
			return httpmock.NewStringResponse(http.StatusOK, httpmock.File(fmt.Sprintf("tests/resource/Validate_Update_With_Billing_Policy/get_environment_%d.json", getResponseInx)).String()), nil
		})

	httpmock.RegisterResponder("GET", "https://europe.api.bap.microsoft.com/providers/Microsoft.BusinessAppPlatform/lifecycleOperations/b03e1e6d-73db-4367-90e1-2e378bf7e2fc?api-version=2023-06-01",
		func(req *http.Request) (*http.Response, error) {
			return httpmock.NewStringResponse(http.StatusOK, httpmock.File("tests/resource/Validate_Update_With_Billing_Policy/get_lifecycle.json").String()), nil
		})

	httpmock.RegisterResponder("POST", "https://api.bap.microsoft.com/providers/Microsoft.BusinessAppPlatform/environments?%24expand=permissions%2Cproperties.capacity%2Cproperties%2FbillingPolicy&api-version=2023-06-01",
		func(req *http.Request) (*http.Response, error) {
			resp := httpmock.NewStringResponse(http.StatusAccepted, "")
			resp.Header.Add("Location", "https://europe.api.bap.microsoft.com/providers/Microsoft.BusinessAppPlatform/lifecycleOperations/b03e1e6d-73db-4367-90e1-2e378bf7e2fc?api-version=2023-06-01")
			return resp, nil
		})

	httpmock.RegisterResponder("POST", "https://api.powerplatform.com/licensing/billingPolicies/00000000-0000-0000-0000-000000000001/environments/add?api-version=2022-03-01-preview",
		func(req *http.Request) (*http.Response, error) {
			return httpmock.NewStringResponse(http.StatusOK, ""), nil
		})

	httpmock.RegisterResponder("POST", "https://api.powerplatform.com/licensing/billingPolicies/00000000-0000-0000-0000-000000000002/environments/add?api-version=2022-03-01-preview",
		func(req *http.Request) (*http.Response, error) {
			return httpmock.NewStringResponse(http.StatusOK, ""), nil
		})

	httpmock.RegisterResponder("POST", "https://api.powerplatform.com/licensing/billingPolicies/00000000-0000-0000-0000-000000000001/environments/remove?api-version=2022-03-01-preview",
		func(req *http.Request) (*http.Response, error) {
			return httpmock.NewStringResponse(http.StatusOK, ""), nil
		})

	httpmock.RegisterResponder("POST", "https://api.powerplatform.com/licensing/billingPolicies/00000000-0000-0000-0000-000000000002/environments/remove?api-version=2022-03-01-preview",
		func(req *http.Request) (*http.Response, error) {
			return httpmock.NewStringResponse(http.StatusOK, ""), nil
		})

	httpmock.RegisterResponder("PATCH", "https://api.bap.microsoft.com/providers/Microsoft.BusinessAppPlatform/scopes/admin/environments/00000000-0000-0000-0000-000000000001?%24expand=permissions%2Cproperties.capacity%2Cproperties%2FbillingPolicy&api-version=2021-04-01",
		func(req *http.Request) (*http.Response, error) {
			resp := httpmock.NewStringResponse(http.StatusAccepted, "")
			resp.Header.Add("Location", "https://europe.api.bap.microsoft.com/providers/Microsoft.BusinessAppPlatform/lifecycleOperations/b03e1e6d-73db-4367-90e1-2e378bf7e2fc?api-version=2023-06-01")
			return resp, nil
		})

	httpmock.RegisterResponder("GET", "https://api.bap.microsoft.com/providers/Microsoft.BusinessAppPlatform/scopes/admin/environments?%24expand=properties%2FbillingPolicy&api-version=2023-06-01",
		func(req *http.Request) (*http.Response, error) {
			patchResponseInx++
			return httpmock.NewStringResponse(http.StatusOK, httpmock.File(fmt.Sprintf("tests/resource/Validate_Update_With_Billing_Policy/get_environments_%d.json", patchResponseInx)).String()), nil
		})

	httpmock.RegisterResponder("POST", "https://api.bap.microsoft.com/providers/Microsoft.BusinessAppPlatform/environments?api-version=2023-06-01",
		func(req *http.Request) (*http.Response, error) {
			resp := httpmock.NewStringResponse(http.StatusAccepted, "")
			resp.Header.Add("Location", "https://europe.api.bap.microsoft.com/providers/Microsoft.BusinessAppPlatform/lifecycleOperations/b03e1e6d-73db-4367-90e1-2e378bf7e2fc?api-version=2023-06-01")
			return resp, nil
		})

	resource.Test(t, resource.TestCase{
		IsUnitTest:               true,
		ProtoV6ProviderFactories: mocks.TestUnitTestProtoV6ProviderFactories,
		Steps: []resource.TestStep{
			{
				Config: `
				resource "powerplatform_environment" "development" {
					display_name                              = "displayname"
					location                                  = "europe"
					environment_type                          = "Sandbox"
					dataverse = {
						language_code                             = "1033"
						currency_code                             = "PLN"
						domain                                    = "00000000-0000-0000-0000-000000000001"
						security_group_id                         = "00000000-0000-0000-0000-000000000000"
					}
				}`,

				Check: resource.ComposeTestCheckFunc(
					resource.TestCheckResourceAttr("powerplatform_environment.development", "id", "00000000-0000-0000-0000-000000000001"),
					resource.TestCheckResourceAttr("powerplatform_environment.development", "billing_policy_id", ""),
				),
			},
			{
				Config: `
				resource "powerplatform_environment" "development" {
					display_name                              = "displayname"
					location                                  = "europe"
					environment_type                          = "Sandbox"
					billing_policy_id                         = "00000000-0000-0000-0000-000000000001"
					dataverse = {
						language_code                             = "1033"
						currency_code                             = "PLN"
						domain                                    = "00000000-0000-0000-0000-000000000001"
						security_group_id                         = "00000000-0000-0000-0000-000000000000"
					}
				}`,

				Check: resource.ComposeTestCheckFunc(
					resource.TestCheckResourceAttr("powerplatform_environment.development", "id", "00000000-0000-0000-0000-000000000001"),
					resource.TestCheckResourceAttr("powerplatform_environment.development", "billing_policy_id", "00000000-0000-0000-0000-000000000001"),
				),
			},
			{
				Config: `
				resource "powerplatform_environment" "development" {
					display_name                              = "displayname"
					location                                  = "europe"
					environment_type                          = "Sandbox"
					billing_policy_id                         = "00000000-0000-0000-0000-000000000002"
					dataverse = {
						language_code                             = "1033"
						currency_code                             = "PLN"
						domain                                    = "00000000-0000-0000-0000-000000000001"
						security_group_id                         = "00000000-0000-0000-0000-000000000000"
					}
				}`,

				Check: resource.ComposeTestCheckFunc(
					resource.TestCheckResourceAttr("powerplatform_environment.development", "id", "00000000-0000-0000-0000-000000000001"),
					resource.TestCheckResourceAttr("powerplatform_environment.development", "billing_policy_id", "00000000-0000-0000-0000-000000000002"),
				),
			},
			{
				Config: `
				resource "powerplatform_environment" "development" {
					display_name                              = "displayname"
					location                                  = "europe"
					billing_policy_id                         = ""
					environment_type                          = "Sandbox"
					dataverse = {
						language_code                             = "1033"
						currency_code                             = "PLN"
						domain                                    = "00000000-0000-0000-0000-000000000001"
						security_group_id                         = "00000000-0000-0000-0000-000000000000"
					}
				}`,

				Check: resource.ComposeTestCheckFunc(
					resource.TestCheckResourceAttr("powerplatform_environment.development", "id", "00000000-0000-0000-0000-000000000001"),
					resource.TestCheckResourceAttr("powerplatform_environment.development", "billing_policy_id", ""),
				),
			},
		},
	})
}
func TestUnitEnvironmentsResource_Validate_Create_With_D365_Template(t *testing.T) {
	httpmock.Activate()
	defer httpmock.DeactivateAndReset()

	mocks.ActivateEnvironmentHttpMocks()

	httpmock.RegisterResponder("DELETE", `=~^https://api\.bap\.microsoft\.com/providers/Microsoft\.BusinessAppPlatform/scopes/admin/environments/([\d-]+)\z`,
		func(req *http.Request) (*http.Response, error) {
			resp := httpmock.NewStringResponse(http.StatusAccepted, "")
			resp.Header.Add("Location", "https://europe.api.bap.microsoft.com/providers/Microsoft.BusinessAppPlatform/lifecycleOperations/00000000-0000-0000-0000-000000000001?api-version=2023-06-01")
			return resp, nil
		})

	httpmock.RegisterResponder("GET", "https://europe.api.bap.microsoft.com/providers/Microsoft.BusinessAppPlatform/lifecycleOperations/00000000-0000-0000-0000-000000000001?api-version=2023-06-01",
		func(req *http.Request) (*http.Response, error) {
			return httpmock.NewStringResponse(http.StatusOK, httpmock.File("tests/resource/Validate_Create_With_D365_Template/get_lifecycle_delete.json").String()), nil
		})

	httpmock.RegisterResponder("GET", `=~^https://api\.bap\.microsoft\.com/providers/Microsoft\.BusinessAppPlatform/scopes/admin/environments/([\d-]+)\z`,
		func(req *http.Request) (*http.Response, error) {
			id := httpmock.MustGetSubmatch(req, 1)
			return httpmock.NewStringResponse(http.StatusOK, httpmock.File(fmt.Sprintf("tests/resource/Validate_Create_With_D365_Template/get_environment_%s.json", id)).String()), nil
		})

	httpmock.RegisterResponder("GET", "https://europe.api.bap.microsoft.com/providers/Microsoft.BusinessAppPlatform/lifecycleOperations/b03e1e6d-73db-4367-90e1-2e378bf7e2fc?api-version=2023-06-01",
		func(req *http.Request) (*http.Response, error) {
			return httpmock.NewStringResponse(http.StatusOK, httpmock.File("tests/resource/Validate_Create_With_D365_Template/get_lifecycle.json").String()), nil
		})

	httpmock.RegisterResponder("POST", "https://api.bap.microsoft.com/providers/Microsoft.BusinessAppPlatform/environments?api-version=2023-06-01",
		func(req *http.Request) (*http.Response, error) {
			resp := httpmock.NewStringResponse(http.StatusAccepted, "")
			resp.Header.Add("Location", "https://europe.api.bap.microsoft.com/providers/Microsoft.BusinessAppPlatform/lifecycleOperations/b03e1e6d-73db-4367-90e1-2e378bf7e2fc?api-version=2023-06-01")
			return resp, nil
		})

	httpmock.RegisterResponder("PATCH", "https://api.bap.microsoft.com/providers/Microsoft.BusinessAppPlatform/scopes/admin/environments/00000000-0000-0000-0000-000000000001?%24expand=permissions%2Cproperties.capacity%2Cproperties%2FbillingPolicy&api-version=2021-04-01",
		func(req *http.Request) (*http.Response, error) {
			return httpmock.NewStringResponse(http.StatusAccepted, ""), nil
		})

	httpmock.RegisterResponder("GET", "https://api.bap.microsoft.com/providers/Microsoft.BusinessAppPlatform/scopes/admin/environments?%24expand=properties%2FbillingPolicy&api-version=2023-06-01",
		func(req *http.Request) (*http.Response, error) {
			return httpmock.NewStringResponse(http.StatusOK, httpmock.File("tests/resource/Validate_Create_With_D365_Template/get_environments.json").String()), nil
		})

	resource.Test(t, resource.TestCase{
		IsUnitTest:               true,
		ProtoV6ProviderFactories: mocks.TestUnitTestProtoV6ProviderFactories,
		Steps: []resource.TestStep{
			{
				Config: `
				resource "powerplatform_environment" "development" {
					display_name                              = "displayname"
					location                                  = "europe"
					environment_type                          = "Sandbox"
					dataverse = {
						language_code                             = "1033"
						currency_code                             = "PLN"
						domain                                    = "00000000-0000-0000-0000-000000000001"
						security_group_id                         = "00000000-0000-0000-0000-000000000000"
						templates = ["D365_FinOps_Finance"]
						template_metadata = "{\"PostProvisioningPackages\":[{\"applicationUniqueName\":\"msdyn_FinanceAndOperationsProvisioningAppAnchor\",\"parameters\":\"DevToolsEnabled=true|DemoDataEnabled=true\"}]}"
					}
				}`,

				Check: resource.ComposeTestCheckFunc(
					resource.TestCheckTypeSetElemAttr("powerplatform_environment.development", "dataverse.templates.*", "D365_FinOps_Finance"),
					resource.TestCheckResourceAttr("powerplatform_environment.development", "dataverse.template_metadata", "{\"PostProvisioningPackages\":[{\"applicationUniqueName\":\"msdyn_FinanceAndOperationsProvisioningAppAnchor\",\"parameters\":\"DevToolsEnabled=true|DemoDataEnabled=true\"}]}"),
				),
			},
			{
				Config: `
				resource "powerplatform_environment" "development" {
					display_name                              = "displayname"
					location                                  = "europe"
					environment_type                          = "Sandbox"
					dataverse = {
						language_code                             = "1033"
						currency_code                             = "PLN"
						domain                                    = "00000000-0000-0000-0000-000000000001"
						security_group_id                         = "00000000-0000-0000-0000-000000000000"
						templates = ["D365_FinOps_Finance"]
						template_metadata = "{\"PostProvisioningPackages\":[{\"applicationUniqueName\":\"msdyn_FinanceAndOperationsProvisioningAppAnchor\",\"parameters\":\"DevToolsEnabled=true|DemoDataEnabled=true\"}]}"
					}
				}`,

				Check: resource.ComposeTestCheckFunc(
					resource.TestCheckTypeSetElemAttr("powerplatform_environment.development", "dataverse.templates.*", "D365_FinOps_Finance"),
					resource.TestCheckResourceAttr("powerplatform_environment.development", "dataverse.template_metadata", "{\"PostProvisioningPackages\":[{\"applicationUniqueName\":\"msdyn_FinanceAndOperationsProvisioningAppAnchor\",\"parameters\":\"DevToolsEnabled=true|DemoDataEnabled=true\"}]}"),
				),
			},
		},
	})
}

func TestUnitEnvironmentsResource_Validate_Taken_Domain_Name(t *testing.T) {
	httpmock.Activate()
	defer httpmock.DeactivateAndReset()

	mocks.ActivateEnvironmentHttpMocks()

	httpmock.RegisterResponder("POST", "https://api.bap.microsoft.com/providers/Microsoft.BusinessAppPlatform/validateEnvironmentDetails?api-version=2021-04-01",
		func(req *http.Request) (*http.Response, error) {
			return httpmock.NewStringResponse(http.StatusBadRequest, `{
				"error": {
					"code": "InvalidDomainName",
					"message": "The specified domain name with a value of 'wrong domain name' is invalid. A domain name must start with a letter and contain only characters, A-Z, a-z, 0-9 and '-'."
				}
			}`), nil
		})

	resource.Test(t, resource.TestCase{
		IsUnitTest:               true,
		ProtoV6ProviderFactories: mocks.TestUnitTestProtoV6ProviderFactories,
		Steps: []resource.TestStep{
			{
				ExpectError: regexp.MustCompile(".*InvalidDomainName.*"),
				Config: `
				resource "powerplatform_environment" "development" {
					display_name                              = "displayname"
					location                                  = "europe"
					environment_type                          = "Sandbox"
					dataverse = {
						language_code                             = "1033"
						currency_code                             = "PLN"
						domain                                    = "wrong domain name"
						security_group_id                         = "00000000-0000-0000-0000-00000000000"
					}
				}`,

				Check: resource.ComposeTestCheckFunc(),
			},
		},
	})
}

func TestUnitEnvironmentsResource_Validate_Create_No_Dataverse(t *testing.T) {
	httpmock.Activate()
	defer httpmock.DeactivateAndReset()

	mocks.ActivateEnvironmentHttpMocks()

	httpmock.RegisterResponder("GET", "https://europe.api.bap.microsoft.com/providers/Microsoft.BusinessAppPlatform/lifecycleOperations/00000000-0000-0000-0000-000000000001?api-version=2023-06-01",
		func(req *http.Request) (*http.Response, error) {
			return httpmock.NewStringResponse(http.StatusOK, httpmock.File("tests/resource/Validate_Create_No_Dataverse/get_lifecycle_delete.json").String()), nil
		})

	httpmock.RegisterResponder("GET", `=~^https://api\.bap\.microsoft\.com/providers/Microsoft\.BusinessAppPlatform/scopes/admin/environments/([\d-]+)\z`,
		func(req *http.Request) (*http.Response, error) {
			id := httpmock.MustGetSubmatch(req, 1)
			return httpmock.NewStringResponse(http.StatusOK, httpmock.File(fmt.Sprintf("tests/resource/Validate_Create_No_Dataverse/get_environment_%s.json", id)).String()), nil
		})

	httpmock.RegisterResponder("DELETE", `=~^https://api\.bap\.microsoft\.com/providers/Microsoft\.BusinessAppPlatform/scopes/admin/environments/([\d-]+)\z`,
		func(req *http.Request) (*http.Response, error) {
			resp := httpmock.NewStringResponse(http.StatusAccepted, "")
			resp.Header.Add("Location", "https://europe.api.bap.microsoft.com/providers/Microsoft.BusinessAppPlatform/lifecycleOperations/00000000-0000-0000-0000-000000000001?api-version=2023-06-01")
			return resp, nil
		})

	httpmock.RegisterResponder("GET", "https://europe.api.bap.microsoft.com/providers/Microsoft.BusinessAppPlatform/lifecycleOperations/b03e1e6d-73db-4367-90e1-2e378bf7e2fc?api-version=2023-06-01",
		func(req *http.Request) (*http.Response, error) {
			return httpmock.NewStringResponse(http.StatusOK, httpmock.File("tests/resource/Validate_Create_No_Dataverse/get_lifecycle.json").String()), nil
		})

	httpmock.RegisterResponder("POST", "https://api.bap.microsoft.com/providers/Microsoft.BusinessAppPlatform/environments?api-version=2023-06-01",
		func(req *http.Request) (*http.Response, error) {
			resp := httpmock.NewStringResponse(http.StatusAccepted, "")
			resp.Header.Add("Location", "https://europe.api.bap.microsoft.com/providers/Microsoft.BusinessAppPlatform/lifecycleOperations/b03e1e6d-73db-4367-90e1-2e378bf7e2fc?api-version=2023-06-01")
			return resp, nil
		})

	resource.Test(t, resource.TestCase{
		IsUnitTest:               true,
		ProtoV6ProviderFactories: mocks.TestUnitTestProtoV6ProviderFactories,
		Steps: []resource.TestStep{
			{
				Config: `
				resource "powerplatform_environment" "development" {
					display_name                              = "displayname"
					description                               = "description"
					cadence								      = "Frequent"
					location                                  = "europe"
					environment_type                          = "Sandbox"
				}`,

				Check: resource.ComposeTestCheckFunc(
					resource.TestCheckResourceAttr("powerplatform_environment.development", "id", "00000000-0000-0000-0000-000000000001"),
					resource.TestCheckResourceAttr("powerplatform_environment.development", "display_name", "displayname"),
					resource.TestCheckResourceAttr("powerplatform_environment.development", "description", "description"),
					resource.TestCheckResourceAttr("powerplatform_environment.development", "cadence", "Frequent"),

					resource.TestCheckResourceAttr("powerplatform_environment.development", "location", "europe"),
					resource.TestCheckResourceAttr("powerplatform_environment.development", "environment_type", "Sandbox"),
					resource.TestCheckResourceAttr("powerplatform_environment.development", "billing_policy_id", ""),

					resource.TestCheckNoResourceAttr("powerplatform_environment.development", "dataverse.url"),
					resource.TestCheckNoResourceAttr("powerplatform_environment.development", "dataverse.domain"),
					resource.TestCheckNoResourceAttr("powerplatform_environment.development", "dataverse.language_code"),
					resource.TestCheckNoResourceAttr("powerplatform_environment.development", "dataverse.currency_code"),
					resource.TestCheckNoResourceAttr("powerplatform_environment.development", "dataverse.organization_id"),
					resource.TestCheckNoResourceAttr("powerplatform_environment.development", "dataverse.security_group_id"),
					resource.TestCheckNoResourceAttr("powerplatform_environment.development", "dataverse.version"),
					resource.TestCheckNoResourceAttr("powerplatform_environment.development", "dataverse.unique_name"),
				),
			},
		},
	})
}

func TestAccEnvironmentsResource_Validate_Create_No_Dataverse(t *testing.T) {
	resource.Test(t, resource.TestCase{
		ProtoV6ProviderFactories: mocks.TestAccProtoV6ProviderFactories,
		Steps: []resource.TestStep{
			{
				Config: `
				resource "powerplatform_environment" "development" {
					display_name                              = "` + mocks.TestName() + `"
					location                                  = "europe"
					environment_type                          = "Sandbox"
				}`,

				Check: resource.ComposeTestCheckFunc(
					resource.TestCheckResourceAttr("powerplatform_environment.development", "display_name", mocks.TestName()),
					resource.TestCheckResourceAttr("powerplatform_environment.development", "location", "europe"),
					resource.TestCheckResourceAttr("powerplatform_environment.development", "environment_type", "Sandbox"),
					resource.TestCheckResourceAttr("powerplatform_environment.development", "billing_policy_id", ""),

					resource.TestCheckNoResourceAttr("powerplatform_environment.development", "dataverse.language_code"),
					resource.TestCheckNoResourceAttr("powerplatform_environment.development", "dataverse.currency_code"),
					resource.TestCheckNoResourceAttr("powerplatform_environment.development", "dataverse.organization_id"),
					resource.TestCheckNoResourceAttr("powerplatform_environment.development", "dataverse.security_group_id"),
					resource.TestCheckNoResourceAttr("powerplatform_environment.development", "dataverse.version"),
					resource.TestCheckNoResourceAttr("powerplatform_environment.development", "dataverse.unique_name"),
				),
			},
		},
	})
}

func TestAccEnvironmentsResource_Validate_Create_Them_Try_Remove_Dataverse(t *testing.T) {
	resource.Test(t, resource.TestCase{
		ProtoV6ProviderFactories: mocks.TestAccProtoV6ProviderFactories,
		Steps: []resource.TestStep{
			{
				Config: `
				resource "powerplatform_environment" "development" {
					display_name                              = "` + mocks.TestName() + `"
					location                                  = "unitedstates"
					environment_type                          = "Sandbox"
					dataverse = {
						language_code                             = "1033"
						currency_code                             = "PLN"
						security_group_id                         = "00000000-0000-0000-0000-000000000000"
					}
				}`,
				Check: resource.ComposeTestCheckFunc(
					resource.TestCheckResourceAttr("powerplatform_environment.development", "location", "unitedstates"),
					resource.TestCheckResourceAttr("powerplatform_environment.development", "environment_type", "Sandbox"),
					resource.TestCheckResourceAttr("powerplatform_environment.development", "dataverse.language_code", "1033"),
					resource.TestCheckResourceAttr("powerplatform_environment.development", "dataverse.currency_code", "PLN"),
					resource.TestCheckResourceAttr("powerplatform_environment.development", "dataverse.security_group_id", "00000000-0000-0000-0000-000000000000"),
					resource.TestCheckResourceAttr("powerplatform_environment.development", "billing_policy_id", ""),
				),
			},
			{
				Config: `
					resource "powerplatform_environment" "development" {
						display_name                              = "` + mocks.TestName() + `"
						location                                  = "unitedstates"
						environment_type                          = "Sandbox"
					}`,
				Check: resource.ComposeTestCheckFunc(),
			},
		},
	})
}

func TestUnitEnvironmentsResource_Validate_Create_Them_Try_Remove_Dataverse(t *testing.T) {
	httpmock.Activate()
	defer httpmock.DeactivateAndReset()

	mocks.ActivateEnvironmentHttpMocks()

	httpmock.RegisterResponder("GET", "https://europe.api.bap.microsoft.com/providers/Microsoft.BusinessAppPlatform/lifecycleOperations/00000000-0000-0000-0000-000000000001?api-version=2023-06-01",
		func(req *http.Request) (*http.Response, error) {
			return httpmock.NewStringResponse(http.StatusOK, httpmock.File("tests/resource/Validate_Create_Them_Try_Remove_Dataverse/get_lifecycle_delete.json").String()), nil
		})

	envQueryInx := 0
	httpmock.RegisterResponder("GET", `=~^https://api\.bap\.microsoft\.com/providers/Microsoft\.BusinessAppPlatform/scopes/admin/environments/([\d-]+)\z`,
		func(req *http.Request) (*http.Response, error) {
			envQueryInx++
			return httpmock.NewStringResponse(http.StatusOK, httpmock.File(fmt.Sprintf("tests/resource/Validate_Create_Them_Try_Remove_Dataverse/get_environment_%d.json", envQueryInx)).String()), nil
		})

	httpmock.RegisterResponder("DELETE", `=~^https://api\.bap\.microsoft\.com/providers/Microsoft\.BusinessAppPlatform/scopes/admin/environments/([\d-]+)\z`,
		func(req *http.Request) (*http.Response, error) {
			resp := httpmock.NewStringResponse(http.StatusAccepted, "")
			resp.Header.Add("Location", "https://europe.api.bap.microsoft.com/providers/Microsoft.BusinessAppPlatform/lifecycleOperations/00000000-0000-0000-0000-000000000001?api-version=2023-06-01")
			return resp, nil
		})

	httpmock.RegisterResponder("GET", "https://europe.api.bap.microsoft.com/providers/Microsoft.BusinessAppPlatform/lifecycleOperations/b03e1e6d-73db-4367-90e1-2e378bf7e2fc?api-version=2023-06-01",
		func(req *http.Request) (*http.Response, error) {
			return httpmock.NewStringResponse(http.StatusOK, httpmock.File("tests/resource/Validate_Create_Them_Try_Remove_Dataverse/get_lifecycle.json").String()), nil
		})

	httpmock.RegisterResponder("POST", "https://api.bap.microsoft.com/providers/Microsoft.BusinessAppPlatform/environments?api-version=2023-06-01",
		func(req *http.Request) (*http.Response, error) {
			resp := httpmock.NewStringResponse(http.StatusAccepted, "")
			resp.Header.Add("Location", "https://europe.api.bap.microsoft.com/providers/Microsoft.BusinessAppPlatform/lifecycleOperations/b03e1e6d-73db-4367-90e1-2e378bf7e2fc?api-version=2023-06-01")
			return resp, nil
		})

	resource.Test(t, resource.TestCase{
		IsUnitTest:               true,
		ProtoV6ProviderFactories: mocks.TestUnitTestProtoV6ProviderFactories,
		Steps: []resource.TestStep{
			{
				Config: `
				resource "powerplatform_environment" "development" {
					display_name                              = "displayname"
					location                                  = "europe"
					environment_type                          = "Sandbox"
					dataverse = {
						language_code                             = "1033"
						currency_code                             = "PLN"
						domain                                    = "00000000-0000-0000-0000-000000000001"
						security_group_id                         = "00000000-0000-0000-0000-000000000000"
					}
				}`,
				Check: resource.ComposeTestCheckFunc(
					resource.TestCheckResourceAttr("powerplatform_environment.development", "id", "00000000-0000-0000-0000-000000000001"),
					resource.TestCheckResourceAttr("powerplatform_environment.development", "display_name", "displayname"),
					resource.TestCheckResourceAttr("powerplatform_environment.development", "dataverse.url", "https://00000000-0000-0000-0000-000000000001.crm4.dynamics.com/"),
					resource.TestCheckResourceAttr("powerplatform_environment.development", "dataverse.domain", "00000000-0000-0000-0000-000000000001"),
					resource.TestCheckResourceAttr("powerplatform_environment.development", "location", "europe"),
					resource.TestCheckResourceAttr("powerplatform_environment.development", "environment_type", "Sandbox"),
					resource.TestCheckResourceAttr("powerplatform_environment.development", "dataverse.language_code", "1033"),
					resource.TestCheckResourceAttr("powerplatform_environment.development", "dataverse.currency_code", "PLN"),
					resource.TestCheckResourceAttr("powerplatform_environment.development", "dataverse.organization_id", "orgid"),
					resource.TestCheckResourceAttr("powerplatform_environment.development", "dataverse.security_group_id", "00000000-0000-0000-0000-000000000000"),
					resource.TestCheckResourceAttr("powerplatform_environment.development", "dataverse.version", "9.2.23092.00206"),
					resource.TestCheckResourceAttr("powerplatform_environment.development", "billing_policy_id", ""),
				),
			},
			{
				Config: `
					resource "powerplatform_environment" "development" {
						display_name                              = "displayname"
						location                                  = "europe"
						environment_type                          = "Sandbox"
					}`,
				Check: resource.ComposeTestCheckFunc(),
			},
		},
	})
}

func TestUnitEnvironmentsResource_Validate_Create_Environment_And_Dataverse(t *testing.T) {
	httpmock.Activate()
	defer httpmock.DeactivateAndReset()

	mocks.ActivateEnvironmentHttpMocks()

	httpmock.RegisterResponder("GET", "https://europe.api.bap.microsoft.com/providers/Microsoft.BusinessAppPlatform/lifecycleOperations/00000000-0000-0000-0000-000000000001?api-version=2023-06-01",
		func(req *http.Request) (*http.Response, error) {
			return httpmock.NewStringResponse(http.StatusOK, httpmock.File("tests/resource/Validate_Create_Environment_And_Dataverse/get_lifecycle_delete.json").String()), nil
		})

	envQueryInx := 0
	httpmock.RegisterResponder("GET", `=~^https://api\.bap\.microsoft\.com/providers/Microsoft\.BusinessAppPlatform/scopes/admin/environments/([\d-]+)\z`,
		func(req *http.Request) (*http.Response, error) {
			envQueryInx++
			return httpmock.NewStringResponse(http.StatusOK, httpmock.File(fmt.Sprintf("tests/resource/Validate_Create_Environment_And_Dataverse/get_environment_%d.json", envQueryInx)).String()), nil
		})

	httpmock.RegisterResponder("DELETE", `=~^https://api\.bap\.microsoft\.com/providers/Microsoft\.BusinessAppPlatform/scopes/admin/environments/([\d-]+)\z`,
		func(req *http.Request) (*http.Response, error) {
			resp := httpmock.NewStringResponse(http.StatusAccepted, "")
			resp.Header.Add("Location", "https://europe.api.bap.microsoft.com/providers/Microsoft.BusinessAppPlatform/lifecycleOperations/00000000-0000-0000-0000-000000000001?api-version=2023-06-01")
			return resp, nil
		})

	httpmock.RegisterResponder("GET", "https://europe.api.bap.microsoft.com/providers/Microsoft.BusinessAppPlatform/lifecycleOperations/b03e1e6d-73db-4367-90e1-2e378bf7e2fc?api-version=2023-06-01",
		func(req *http.Request) (*http.Response, error) {
			return httpmock.NewStringResponse(http.StatusOK, httpmock.File("tests/resource/Validate_Create_Environment_And_Dataverse/get_lifecycle.json").String()), nil
		})

	httpmock.RegisterResponder("POST", "https://api.bap.microsoft.com/providers/Microsoft.BusinessAppPlatform/environments?api-version=2023-06-01",
		func(req *http.Request) (*http.Response, error) {
			resp := httpmock.NewStringResponse(http.StatusAccepted, "")
			resp.Header.Add("Location", "https://europe.api.bap.microsoft.com/providers/Microsoft.BusinessAppPlatform/lifecycleOperations/b03e1e6d-73db-4367-90e1-2e378bf7e2fc?api-version=2023-06-01")
			return resp, nil
		})

	httpmock.RegisterResponder("POST", "https://api.bap.microsoft.com/providers/Microsoft.BusinessAppPlatform/environments/00000000-0000-0000-0000-000000000001/provisionInstance?api-version=2021-04-01",
		func(req *http.Request) (*http.Response, error) {
			resp := httpmock.NewStringResponse(http.StatusAccepted, "")
			resp.Header.Add("Location", "https://europe.api.bap.microsoft.com/providers/Microsoft.BusinessAppPlatform/lifecycleOperations/00000000-0000-0000-0000-000000000002?api-version=2023-06-01")
			return resp, nil
		})

	httpmock.RegisterResponder("GET", "https://europe.api.bap.microsoft.com/providers/Microsoft.BusinessAppPlatform/lifecycleOperations/00000000-0000-0000-0000-000000000002?api-version=2023-06-01",
		func(req *http.Request) (*http.Response, error) {
			return httpmock.NewStringResponse(http.StatusOK, httpmock.File("tests/resource/Validate_Create_Environment_And_Dataverse/get_lifecycle_new_dataverse.json").String()), nil
		})

	httpmock.RegisterResponder("PATCH", `https://api.bap.microsoft.com/providers/Microsoft.BusinessAppPlatform/scopes/admin/environments/00000000-0000-0000-0000-000000000001?%24expand=permissions%2Cproperties.capacity%2Cproperties%2FbillingPolicy&api-version=2021-04-01`,
		func(req *http.Request) (*http.Response, error) {
			resp := httpmock.NewStringResponse(http.StatusAccepted, "")
			resp.Header.Add("Location", "https://europe.api.bap.microsoft.com/providers/Microsoft.BusinessAppPlatform/lifecycleOperations/b03e1e6d-73db-4367-90e1-2e378bf7e2fc?api-version=2023-06-01")
			return resp, nil
		})

	httpmock.RegisterResponder("GET", "https://api.bap.microsoft.com/providers/Microsoft.BusinessAppPlatform/scopes/admin/environments?%24expand=properties%2FbillingPolicy&api-version=2023-06-01",
		func(req *http.Request) (*http.Response, error) {
			return httpmock.NewStringResponse(http.StatusOK, httpmock.File("tests/resource/Validate_Create_Environment_And_Dataverse/get_environments.json").String()), nil
		})

	resource.Test(t, resource.TestCase{
		IsUnitTest:               true,
		ProtoV6ProviderFactories: mocks.TestUnitTestProtoV6ProviderFactories,
		Steps: []resource.TestStep{
			{
				Config: `
				resource "powerplatform_environment" "development" {
					display_name                              = "displayname"
					location                                  = "europe"
					environment_type                          = "Sandbox"
				}`,

				Check: resource.ComposeTestCheckFunc(
					resource.TestCheckResourceAttr("powerplatform_environment.development", "id", "00000000-0000-0000-0000-000000000001"),
					resource.TestCheckResourceAttr("powerplatform_environment.development", "display_name", "displayname"),
					resource.TestCheckResourceAttr("powerplatform_environment.development", "location", "europe"),
					resource.TestCheckResourceAttr("powerplatform_environment.development", "environment_type", "Sandbox"),
					resource.TestCheckResourceAttr("powerplatform_environment.development", "billing_policy_id", ""),

					resource.TestCheckNoResourceAttr("powerplatform_environment.development", "dataverse.url"),
					resource.TestCheckNoResourceAttr("powerplatform_environment.development", "dataverse.domain"),
					resource.TestCheckNoResourceAttr("powerplatform_environment.development", "dataverse.language_code"),
					resource.TestCheckNoResourceAttr("powerplatform_environment.development", "dataverse.currency_code"),
					resource.TestCheckNoResourceAttr("powerplatform_environment.development", "dataverse.organization_id"),
					resource.TestCheckNoResourceAttr("powerplatform_environment.development", "dataverse.security_group_id"),
					resource.TestCheckNoResourceAttr("powerplatform_environment.development", "dataverse.version"),
					resource.TestCheckNoResourceAttr("powerplatform_environment.development", "dataverse.unique_name"),
				),
			},
			{
				Config: `
				resource "powerplatform_environment" "development" {
					display_name                              = "displayname"
					location                                  = "europe"
					environment_type                          = "Sandbox"
					dataverse = {
						language_code                             = "1033"
						currency_code                             = "PLN"
						domain                                    = "00000000-0000-0000-0000-000000000001"
						security_group_id                         = "00000000-0000-0000-0000-000000000000"
					}
				}`,

				Check: resource.ComposeTestCheckFunc(
					resource.TestCheckResourceAttr("powerplatform_environment.development", "id", "00000000-0000-0000-0000-000000000001"),
					resource.TestCheckResourceAttr("powerplatform_environment.development", "display_name", "displayname"),
					resource.TestCheckResourceAttr("powerplatform_environment.development", "dataverse.url", "https://00000000-0000-0000-0000-000000000001.crm4.dynamics.com/"),
					resource.TestCheckResourceAttr("powerplatform_environment.development", "dataverse.domain", "00000000-0000-0000-0000-000000000001"),
					resource.TestCheckResourceAttr("powerplatform_environment.development", "location", "europe"),
					resource.TestCheckResourceAttr("powerplatform_environment.development", "environment_type", "Sandbox"),
					resource.TestCheckResourceAttr("powerplatform_environment.development", "dataverse.language_code", "1033"),
					resource.TestCheckResourceAttr("powerplatform_environment.development", "dataverse.currency_code", "PLN"),
					resource.TestCheckResourceAttr("powerplatform_environment.development", "dataverse.organization_id", "orgid"),
					resource.TestCheckResourceAttr("powerplatform_environment.development", "dataverse.security_group_id", "00000000-0000-0000-0000-000000000000"),
					resource.TestCheckResourceAttr("powerplatform_environment.development", "dataverse.version", "9.2.23092.00206"),
					resource.TestCheckResourceAttr("powerplatform_environment.development", "dataverse.unique_name", "00000000-0000-0000-0000-000000000001"),
					resource.TestCheckResourceAttr("powerplatform_environment.development", "billing_policy_id", ""),
				),
			},
		},
	})
}

func TestAccEnvironmentsResource_Validate_Create_Environment_And_Dataverse(t *testing.T) {
	resource.Test(t, resource.TestCase{
		ProtoV6ProviderFactories: mocks.TestAccProtoV6ProviderFactories,
		Steps: []resource.TestStep{
			{
				Config: `
				resource "powerplatform_environment" "development" {
					display_name                              = "` + mocks.TestName() + `"
					location                                  = "unitedstates"
					environment_type                          = "Sandbox"
				}`,

				Check: resource.ComposeTestCheckFunc(
					resource.TestCheckResourceAttr("powerplatform_environment.development", "display_name", mocks.TestName()),
					resource.TestCheckResourceAttr("powerplatform_environment.development", "location", "unitedstates"),
					resource.TestCheckResourceAttr("powerplatform_environment.development", "environment_type", "Sandbox"),
					resource.TestCheckResourceAttr("powerplatform_environment.development", "billing_policy_id", ""),

					resource.TestCheckNoResourceAttr("powerplatform_environment.development", "dataverse.url"),
					resource.TestCheckNoResourceAttr("powerplatform_environment.development", "dataverse.domain"),
					resource.TestCheckNoResourceAttr("powerplatform_environment.development", "dataverse.language_code"),
					resource.TestCheckNoResourceAttr("powerplatform_environment.development", "dataverse.currency_code"),
					resource.TestCheckNoResourceAttr("powerplatform_environment.development", "dataverse.organization_id"),
					resource.TestCheckNoResourceAttr("powerplatform_environment.development", "dataverse.security_group_id"),
					resource.TestCheckNoResourceAttr("powerplatform_environment.development", "dataverse.version"),
					resource.TestCheckNoResourceAttr("powerplatform_environment.development", "dataverse.unique_name"),
				),
			},
			{
				Config: `
				resource "powerplatform_environment" "development" {
					display_name                              = "` + mocks.TestName() + `"
					location                                  = "unitedstates"
					environment_type                          = "Sandbox"
					dataverse = {
						language_code                             = "1033"
						currency_code                             = "PLN"
						security_group_id                         = "00000000-0000-0000-0000-000000000000"
					}
				}`,

				Check: resource.ComposeTestCheckFunc(
					resource.TestCheckResourceAttr("powerplatform_environment.development", "display_name", mocks.TestName()),
					resource.TestCheckResourceAttr("powerplatform_environment.development", "location", "unitedstates"),
					resource.TestCheckResourceAttr("powerplatform_environment.development", "environment_type", "Sandbox"),
					resource.TestCheckResourceAttr("powerplatform_environment.development", "dataverse.language_code", "1033"),
					resource.TestCheckResourceAttr("powerplatform_environment.development", "dataverse.currency_code", "PLN"),
					resource.TestCheckResourceAttr("powerplatform_environment.development", "dataverse.security_group_id", "00000000-0000-0000-0000-000000000000"),
					resource.TestCheckResourceAttr("powerplatform_environment.development", "billing_policy_id", ""),
				),
			},
		},
	})
}

func TestAccEnvironmentsResource_Validate_Locations_And_Azure_Regions(t *testing.T) {
	resource.Test(t, resource.TestCase{
		IsUnitTest:               false,
		ProtoV6ProviderFactories: mocks.TestAccProtoV6ProviderFactories,
		Steps: []resource.TestStep{
			{
				Config: `
				resource "powerplatform_environment" "development" {
					display_name                              = "TestAccEnvironmentsResource_Validate_Locations_And_Azure_Regions"
					location                                  = "foo"
					environment_type                          = "Sandbox"
				}`,
				ExpectError: regexp.MustCompile(".*location 'foo' is not valid.*"),
			},
			{
				Config: `
				resource "powerplatform_environment" "development" {
					display_name                              = "TestAccEnvironmentsResource_Validate_Locations_And_Azure_Regions"
					location                                  = "europe"
					azure_region 							  = "bar"
					environment_type                          = "Sandbox"
				}`,
				ExpectError: regexp.MustCompile(".*region 'bar' is not valid for location europe.*"),
			},
			{
				Config: `
				resource "powerplatform_environment" "development" {
					display_name                              = "TestAccEnvironmentsResource_Validate_Locations_And_Azure_Regions"
					location                                  = "europe"
					azure_region 							  = "westeurope"
					environment_type                          = "Sandbox"
				}`,
				Check: resource.ComposeTestCheckFunc(
					resource.TestCheckResourceAttr("powerplatform_environment.development", "location", "europe"),
					resource.TestCheckResourceAttr("powerplatform_environment.development", "azure_region", "westeurope"),
				),
			},
		},
	})
}

func TestUnitEnvironmentsResource_Validate_Locations_And_Azure_Regions(t *testing.T) {
	httpmock.Activate()
	defer httpmock.DeactivateAndReset()

	mocks.ActivateEnvironmentHttpMocks()

	httpmock.RegisterResponder("GET", "https://europe.api.bap.microsoft.com/providers/Microsoft.BusinessAppPlatform/lifecycleOperations/00000000-0000-0000-0000-000000000001?api-version=2023-06-01",
		func(req *http.Request) (*http.Response, error) {
			return httpmock.NewStringResponse(http.StatusOK, httpmock.File("tests/resource/Validate_Locations_And_Azure_Regions/get_lifecycle_delete.json").String()), nil
		})

	httpmock.RegisterResponder("GET", `=~^https://api\.bap\.microsoft\.com/providers/Microsoft\.BusinessAppPlatform/scopes/admin/environments/([\d-]+)\z`,
		func(req *http.Request) (*http.Response, error) {
			id := httpmock.MustGetSubmatch(req, 1)
			return httpmock.NewStringResponse(http.StatusOK, httpmock.File(fmt.Sprintf("tests/resource/Validate_Locations_And_Azure_Regions/get_environment_%s.json", id)).String()), nil
		})

	httpmock.RegisterResponder("DELETE", `=~^https://api\.bap\.microsoft\.com/providers/Microsoft\.BusinessAppPlatform/scopes/admin/environments/([\d-]+)\z`,
		func(req *http.Request) (*http.Response, error) {
			resp := httpmock.NewStringResponse(http.StatusAccepted, "")
			resp.Header.Add("Location", "https://europe.api.bap.microsoft.com/providers/Microsoft.BusinessAppPlatform/lifecycleOperations/00000000-0000-0000-0000-000000000001?api-version=2023-06-01")
			return resp, nil
		})

	httpmock.RegisterResponder("GET", "https://europe.api.bap.microsoft.com/providers/Microsoft.BusinessAppPlatform/lifecycleOperations/b03e1e6d-73db-4367-90e1-2e378bf7e2fc?api-version=2023-06-01",
		func(req *http.Request) (*http.Response, error) {
			return httpmock.NewStringResponse(http.StatusOK, httpmock.File("tests/resource/Validate_Locations_And_Azure_Regions/get_lifecycle.json").String()), nil
		})

	httpmock.RegisterResponder("POST", "https://api.bap.microsoft.com/providers/Microsoft.BusinessAppPlatform/environments?api-version=2023-06-01",
		func(req *http.Request) (*http.Response, error) {
			resp := httpmock.NewStringResponse(http.StatusAccepted, "")
			resp.Header.Add("Location", "https://europe.api.bap.microsoft.com/providers/Microsoft.BusinessAppPlatform/lifecycleOperations/b03e1e6d-73db-4367-90e1-2e378bf7e2fc?api-version=2023-06-01")
			return resp, nil
		})

	resource.Test(t, resource.TestCase{
		IsUnitTest:               true,
		ProtoV6ProviderFactories: mocks.TestUnitTestProtoV6ProviderFactories,
		Steps: []resource.TestStep{
			{
				Config: `
				resource "powerplatform_environment" "development" {
					display_name                              = "displayname"
					location                                  = "foo"
					environment_type                          = "Sandbox"
				}`,
				ExpectError: regexp.MustCompile(".*location 'foo' is not valid.*"),
			},
			{
				Config: `
				resource "powerplatform_environment" "development" {
					display_name                              = "displayname"
					location                                  = "europe"
					azure_region 							  = "bar"
					environment_type                          = "Sandbox"
				}`,
				ExpectError: regexp.MustCompile(".*region 'bar' is not valid for location europe.*"),
			},
			{
				Config: `
				resource "powerplatform_environment" "development" {
					display_name                              = "displayname"
					location                                  = "europe"
					azure_region 							  = "westeurope"
					environment_type                          = "Sandbox"
				}`,
				Check: resource.ComposeTestCheckFunc(
					resource.TestCheckResourceAttr("powerplatform_environment.development", "location", "europe"),
					resource.TestCheckResourceAttr("powerplatform_environment.development", "azure_region", "westeurope"),
				),
			},
		},
	})
}

func TestAccEnvironmentsResource_Validate_Enable_Admin_Mode(t *testing.T) {
	resource.Test(t, resource.TestCase{
		ProtoV6ProviderFactories: mocks.TestAccProtoV6ProviderFactories,
		Steps: []resource.TestStep{
			{
				Config: `
				resource "powerplatform_environment" "development" {
					display_name                              = "` + mocks.TestName() + `"
					location                                  = "unitedstates"
					environment_type                          = "Sandbox"
					dataverse = {
						language_code                             = "1033"
						currency_code                             = "USD"
						security_group_id 						  = "00000000-0000-0000-0000-000000000000"
					}
				}`,

				Check: resource.ComposeAggregateTestCheckFunc(
					resource.TestMatchResourceAttr("powerplatform_environment.development", "id", regexp.MustCompile(helpers.GuidRegex)),

					resource.TestMatchResourceAttr("powerplatform_environment.development", "id", regexp.MustCompile(helpers.GuidRegex)),
					resource.TestMatchResourceAttr("powerplatform_environment.development", "environment_type", regexp.MustCompile(`^(Default|Sandbox|Developer)$`)),
					resource.TestCheckResourceAttr("powerplatform_environment.development", "dataverse.language_code", "1033"),
					resource.TestMatchResourceAttr("powerplatform_environment.development", "dataverse.organization_id", regexp.MustCompile(helpers.GuidRegex)),
					resource.TestMatchResourceAttr("powerplatform_environment.development", "dataverse.security_group_id", regexp.MustCompile(helpers.GuidOrEmptyValueRegex)),
					resource.TestCheckResourceAttr("powerplatform_environment.development", "location", "unitedstates"),
					resource.TestCheckResourceAttr("powerplatform_environment.development", "display_name", mocks.TestName()),
					resource.TestMatchResourceAttr("powerplatform_environment.development", "dataverse.version", regexp.MustCompile(helpers.VersionRegex)),
					resource.TestCheckResourceAttr("powerplatform_environment.development", "billing_policy_id", ""),
				),
			},
			{
				Config: `
				resource "powerplatform_environment" "development" {
					display_name                              = "` + mocks.TestName() + `"
					location                                  = "unitedstates"
					environment_type                          = "Sandbox"
					dataverse = {
						language_code                             = "1033"
						currency_code                             = "USD"
						security_group_id 						  = "00000000-0000-0000-0000-000000000000"
						administration_mode_enabled 			 = true
						background_operation_enabled		     = false
					}
				}`,

				Check: resource.ComposeAggregateTestCheckFunc(
					resource.TestMatchResourceAttr("powerplatform_environment.development", "id", regexp.MustCompile(helpers.GuidRegex)),

					resource.TestCheckResourceAttr("powerplatform_environment.development", "dataverse.administration_mode_enabled", "true"),
					resource.TestCheckResourceAttr("powerplatform_environment.development", "dataverse.background_operation_enabled", "false"),
				),
			},
			{
				Config: `
					resource "powerplatform_environment" "development" {
						display_name                              = "` + mocks.TestName() + `"
						location                                  = "unitedstates"
						environment_type                          = "Sandbox"
						dataverse = {
							language_code                             = "1033"
							currency_code                             = "USD"
							security_group_id 						  = "00000000-0000-0000-0000-000000000000"
							administration_mode_enabled 			 = true
							background_operation_enabled		     = true
						}
					}`,

				Check: resource.ComposeAggregateTestCheckFunc(
					resource.TestMatchResourceAttr("powerplatform_environment.development", "id", regexp.MustCompile(helpers.GuidRegex)),

					resource.TestCheckResourceAttr("powerplatform_environment.development", "dataverse.administration_mode_enabled", "true"),
					resource.TestCheckResourceAttr("powerplatform_environment.development", "dataverse.background_operation_enabled", "true"),
				),
			},
			{
				Config: `
					resource "powerplatform_environment" "development" {
						display_name                              = "` + mocks.TestName() + `"
						location                                  = "unitedstates"
						environment_type                          = "Sandbox"
						dataverse = {
							language_code                             = "1033"
							currency_code                             = "USD"
							security_group_id 						  = "00000000-0000-0000-0000-000000000000"
							administration_mode_enabled 			 = false
							background_operation_enabled		     = true
						}
					}`,
				Check: resource.ComposeAggregateTestCheckFunc(
					resource.TestMatchResourceAttr("powerplatform_environment.development", "id", regexp.MustCompile(helpers.GuidRegex)),

					resource.TestCheckResourceAttr("powerplatform_environment.development", "dataverse.administration_mode_enabled", "false"),
					resource.TestCheckResourceAttr("powerplatform_environment.development", "dataverse.background_operation_enabled", "true"),
				),
			},
		},
	})
}

func TestUnitEnvironmentsResource_Create_Environment_With_Env_Group(t *testing.T) {
	httpmock.Activate()
	defer httpmock.DeactivateAndReset()
	mocks.ActivateEnvironmentHttpMocks()

	httpmock.RegisterResponder("GET", "https://api.bap.microsoft.com/providers/Microsoft.BusinessAppPlatform/scopes/admin/environments?%24filter=properties%2FparentEnvironmentGroup%2Fid+eq+00000000-0000-0000-0000-000000000001&api-version=2021-04-01",
		httpmock.NewStringResponder(http.StatusOK, `{"value":[]}`),
	)

	httpmock.RegisterResponder("GET", "https://000000000000000000000000000000.01.tenant.api.powerplatform.com/governance/environmentGroups/00000000-0000-0000-0000-000000000001/ruleSets?api-version=2021-10-01-preview",
		httpmock.NewStringResponder(http.StatusOK, `{"value": [{"parameters": [],"id": "00000000-0000-0000-0000-000000000001","environmentFilter": {"type": "Include","values": []}}]}`),
	)

	httpmock.RegisterResponder("GET", "https://europe.api.bap.microsoft.com/providers/Microsoft.BusinessAppPlatform/lifecycleOperations/00000000-0000-0000-0000-000000000001?api-version=2023-06-01",
		func(req *http.Request) (*http.Response, error) {
			return httpmock.NewStringResponse(http.StatusOK, httpmock.File("tests/resource/Create_Environment_With_Env_Group/get_lifecycle_delete.json").String()), nil
		})

	httpmock.RegisterResponder("GET", `=~^https://api\.bap\.microsoft\.com/providers/Microsoft\.BusinessAppPlatform/scopes/admin/environments/([\d-]+)\z`,
		func(req *http.Request) (*http.Response, error) {
			id := httpmock.MustGetSubmatch(req, 1)
			return httpmock.NewStringResponse(http.StatusOK, httpmock.File(fmt.Sprintf("tests/resource/Create_Environment_With_Env_Group/get_environment_%s.json", id)).String()), nil
		})

	httpmock.RegisterResponder("DELETE", `=~^https://api\.bap\.microsoft\.com/providers/Microsoft\.BusinessAppPlatform/scopes/admin/environments/([\d-]+)\z`,
		func(req *http.Request) (*http.Response, error) {
			resp := httpmock.NewStringResponse(http.StatusAccepted, "")
			resp.Header.Add("Location", "https://europe.api.bap.microsoft.com/providers/Microsoft.BusinessAppPlatform/lifecycleOperations/00000000-0000-0000-0000-000000000001?api-version=2023-06-01")
			return resp, nil
		})

	httpmock.RegisterResponder("GET", "https://europe.api.bap.microsoft.com/providers/Microsoft.BusinessAppPlatform/lifecycleOperations/b03e1e6d-73db-4367-90e1-2e378bf7e2fc?api-version=2023-06-01",
		func(req *http.Request) (*http.Response, error) {
			return httpmock.NewStringResponse(http.StatusOK, httpmock.File("tests/resource/Create_Environment_With_Env_Group/get_lifecycle.json").String()), nil
		})

	httpmock.RegisterResponder("POST", "https://api.bap.microsoft.com/providers/Microsoft.BusinessAppPlatform/environments?api-version=2023-06-01",
		func(req *http.Request) (*http.Response, error) {
			resp := httpmock.NewStringResponse(http.StatusAccepted, "")
			resp.Header.Add("Location", "https://europe.api.bap.microsoft.com/providers/Microsoft.BusinessAppPlatform/lifecycleOperations/b03e1e6d-73db-4367-90e1-2e378bf7e2fc?api-version=2023-06-01")
			return resp, nil
		})

	httpmock.RegisterResponder("POST", "https://api.bap.microsoft.com/providers/Microsoft.BusinessAppPlatform/environmentGroups?api-version=2021-04-01",
		func(req *http.Request) (*http.Response, error) {
			resp := httpmock.NewStringResponse(http.StatusCreated, httpmock.File("tests/resource/Create_Environment_With_Env_Group/get_environment_group.json").String())
			return resp, nil
		},
	)

	httpmock.RegisterResponder("GET", "https://api.bap.microsoft.com/providers/Microsoft.BusinessAppPlatform/environmentGroups/00000000-0000-0000-0000-000000000001?api-version=2021-04-01",
		func(req *http.Request) (*http.Response, error) {
			resp := httpmock.NewStringResponse(http.StatusOK, httpmock.File("tests/resource/Create_Environment_With_Env_Group/get_environment_group.json").String())
			return resp, nil
		},
	)

	httpmock.RegisterResponder("DELETE", "https://api.bap.microsoft.com/providers/Microsoft.BusinessAppPlatform/environmentGroups/00000000-0000-0000-0000-000000000001?api-version=2021-04-01",
		func(req *http.Request) (*http.Response, error) {
			resp := httpmock.NewStringResponse(http.StatusOK, "")
			return resp, nil
		},
	)

	resource.Test(t, resource.TestCase{
		IsUnitTest:               true,
		ProtoV6ProviderFactories: mocks.TestUnitTestProtoV6ProviderFactories,
		Steps: []resource.TestStep{
			{
				Config: `
				resource "powerplatform_environment_group" "env_group" {
					display_name                              = "test_env_group"
					description                               = "test env group"
				}

				resource "powerplatform_environment" "development" {
					display_name                              = "displayname"
					location                                  = "europe"
					environment_type                          = "Sandbox"
					environment_group_id					  = powerplatform_environment_group.env_group.id
					dataverse = {
						language_code                             = "1033"
						currency_code                             = "PLN"
						security_group_id 						  = "00000000-0000-0000-0000-000000000000"
					}
				}`,

				Check: resource.ComposeAggregateTestCheckFunc(
					resource.TestCheckResourceAttr("powerplatform_environment.development", "environment_group_id", "00000000-0000-0000-0000-000000000001"),
				),
			},
		},
	})
}

func TestAccEnvironmentsResource_Create_Environment_With_Env_Group(t *testing.T) {
	resource.Test(t, resource.TestCase{
		ProtoV6ProviderFactories: mocks.TestAccProtoV6ProviderFactories,
		Steps: []resource.TestStep{
			{
				Config: `
				resource "powerplatform_environment_group" "env_group" {
					display_name                              = "` + mocks.TestName() + `"
					description                               = "` + mocks.TestName() + `"
				}

				resource "powerplatform_environment" "development" {
					display_name                              = "` + mocks.TestName() + `"
					location                                  = "unitedstates"
					environment_type                          = "Sandbox"
					environment_group_id					  = powerplatform_environment_group.env_group.id
					dataverse = {
						language_code                             = "1033"
						currency_code                             = "USD"
						security_group_id 						  = "00000000-0000-0000-0000-000000000000"
					}
				}`,

				Check: resource.ComposeAggregateTestCheckFunc(
					resource.TestMatchResourceAttr("powerplatform_environment.development", "id", regexp.MustCompile(helpers.GuidRegex)),
					resource.TestMatchResourceAttr("powerplatform_environment.development", "environment_group_id", regexp.MustCompile(helpers.GuidRegex)),
				),
			},
		},
	})
}

func TestUnitEnvironmentsResource_Create_Environment_And_Add_Env_Group(t *testing.T) {
	postEnvGroupRequestInx := 0
	getEnvironmentRequestInx := 0

	httpmock.Activate()
	defer httpmock.DeactivateAndReset()
	mocks.ActivateEnvironmentHttpMocks()

	httpmock.RegisterResponder("GET", "https://api.bap.microsoft.com/providers/Microsoft.BusinessAppPlatform/scopes/admin/environments?%24filter=properties%2FparentEnvironmentGroup%2Fid+eq+00000000-0000-0000-0000-000000000001&api-version=2021-04-01",
		httpmock.NewStringResponder(http.StatusOK, `{"value":[]}`),
	)

	httpmock.RegisterResponder("GET", "https://api.bap.microsoft.com/providers/Microsoft.BusinessAppPlatform/scopes/admin/environments?%24filter=properties%2FparentEnvironmentGroup%2Fid+eq+00000000-0000-0000-0000-000000000002&api-version=2021-04-01",
		httpmock.NewStringResponder(http.StatusOK, `{"value":[]}`),
	)

	httpmock.RegisterResponder("GET", "https://000000000000000000000000000000.01.tenant.api.powerplatform.com/governance/environmentGroups/00000000-0000-0000-0000-000000000001/ruleSets?api-version=2021-10-01-preview",
		httpmock.NewStringResponder(http.StatusOK, `{"value": [{"parameters": [],"id": "00000000-0000-0000-0000-000000000001","environmentFilter": {"type": "Include","values": []}}]}`),
	)

	httpmock.RegisterResponder("GET", "https://000000000000000000000000000000.01.tenant.api.powerplatform.com/governance/environmentGroups/00000000-0000-0000-0000-000000000002/ruleSets?api-version=2021-10-01-preview",
		httpmock.NewStringResponder(http.StatusOK, `{"value": [{"parameters": [],"id": "00000000-0000-0000-0000-000000000001","environmentFilter": {"type": "Include","values": []}}]}`),
	)

	httpmock.RegisterResponder("GET", "https://europe.api.bap.microsoft.com/providers/Microsoft.BusinessAppPlatform/lifecycleOperations/00000000-0000-0000-0000-000000000001?api-version=2023-06-01",
		func(req *http.Request) (*http.Response, error) {
			return httpmock.NewStringResponse(http.StatusOK, httpmock.File("tests/resource/Create_Environment_And_Add_Env_Group/get_lifecycle_delete.json").String()), nil
		})

	httpmock.RegisterResponder("GET", `=~^https://api\.bap\.microsoft\.com/providers/Microsoft\.BusinessAppPlatform/scopes/admin/environments/([\d-]+)\z`,
		func(req *http.Request) (*http.Response, error) {
			id := httpmock.MustGetSubmatch(req, 1)
			getEnvironmentRequestInx++
			if getEnvironmentRequestInx < 14 {
				return httpmock.NewStringResponse(http.StatusOK, httpmock.File(fmt.Sprintf("tests/resource/Create_Environment_And_Add_Env_Group/get_environment_%s_1.json", id)).String()), nil
			} else if getEnvironmentRequestInx < 21 {
				return httpmock.NewStringResponse(http.StatusOK, httpmock.File(fmt.Sprintf("tests/resource/Create_Environment_And_Add_Env_Group/get_environment_%s_2.json", id)).String()), nil
			}
			return httpmock.NewStringResponse(http.StatusOK, httpmock.File(fmt.Sprintf("tests/resource/Create_Environment_And_Add_Env_Group/get_environment_%s_3.json", id)).String()), nil
		})

	httpmock.RegisterResponder("DELETE", `=~^https://api\.bap\.microsoft\.com/providers/Microsoft\.BusinessAppPlatform/scopes/admin/environments/([\d-]+)\z`,
		func(req *http.Request) (*http.Response, error) {
			resp := httpmock.NewStringResponse(http.StatusAccepted, "")
			resp.Header.Add("Location", "https://europe.api.bap.microsoft.com/providers/Microsoft.BusinessAppPlatform/lifecycleOperations/00000000-0000-0000-0000-000000000001?api-version=2023-06-01")
			return resp, nil
		})

	httpmock.RegisterResponder("GET", "https://europe.api.bap.microsoft.com/providers/Microsoft.BusinessAppPlatform/lifecycleOperations/b03e1e6d-73db-4367-90e1-2e378bf7e2fc?api-version=2023-06-01",
		func(req *http.Request) (*http.Response, error) {
			return httpmock.NewStringResponse(http.StatusOK, httpmock.File("tests/resource/Create_Environment_And_Add_Env_Group/get_lifecycle.json").String()), nil
		})

	httpmock.RegisterResponder("POST", "https://api.bap.microsoft.com/providers/Microsoft.BusinessAppPlatform/environments?api-version=2023-06-01",
		func(req *http.Request) (*http.Response, error) {
			resp := httpmock.NewStringResponse(http.StatusAccepted, "")
			resp.Header.Add("Location", "https://europe.api.bap.microsoft.com/providers/Microsoft.BusinessAppPlatform/lifecycleOperations/b03e1e6d-73db-4367-90e1-2e378bf7e2fc?api-version=2023-06-01")
			return resp, nil
		})

	httpmock.RegisterResponder("POST", "https://api.bap.microsoft.com/providers/Microsoft.BusinessAppPlatform/environmentGroups?api-version=2021-04-01",
		func(req *http.Request) (*http.Response, error) {
			postEnvGroupRequestInx++
			resp := httpmock.NewStringResponse(http.StatusCreated, httpmock.File(fmt.Sprintf("tests/resource/Create_Environment_And_Add_Env_Group/post_environment_group_%d.json", postEnvGroupRequestInx)).String())
			return resp, nil
		},
	)

	httpmock.RegisterResponder("GET", "https://api.bap.microsoft.com/providers/Microsoft.BusinessAppPlatform/environmentGroups/00000000-0000-0000-0000-000000000001?api-version=2021-04-01",
		func(req *http.Request) (*http.Response, error) {
			resp := httpmock.NewStringResponse(http.StatusOK, httpmock.File("tests/resource/Create_Environment_And_Add_Env_Group/get_environment_group_1.json").String())
			return resp, nil
		},
	)

	httpmock.RegisterResponder("GET", "https://api.bap.microsoft.com/providers/Microsoft.BusinessAppPlatform/environmentGroups/00000000-0000-0000-0000-000000000002?api-version=2021-04-01",
		func(req *http.Request) (*http.Response, error) {
			resp := httpmock.NewStringResponse(http.StatusOK, httpmock.File("tests/resource/Create_Environment_And_Add_Env_Group/get_environment_group_2.json").String())
			return resp, nil
		},
	)

	httpmock.RegisterRegexpResponder("DELETE", regexp.MustCompile(`^https://api\.bap\.microsoft\.com/providers/Microsoft\.BusinessAppPlatform/environmentGroups/00000000-0000-0000-0000-00000000000(1|2)\?api-version=2021-04-01$`),
		func(req *http.Request) (*http.Response, error) {
			resp := httpmock.NewStringResponse(http.StatusOK, "")
			return resp, nil
		},
	)

	httpmock.RegisterResponder("PATCH", "https://api.bap.microsoft.com/providers/Microsoft.BusinessAppPlatform/scopes/admin/environments/00000000-0000-0000-0000-000000000001?%24expand=permissions%2Cproperties.capacity%2Cproperties%2FbillingPolicy&api-version=2021-04-01",
		func(req *http.Request) (*http.Response, error) {
			resp := httpmock.NewStringResponse(http.StatusAccepted, "")
			resp.Header.Add("Location", "https://europe.api.bap.microsoft.com/providers/Microsoft.BusinessAppPlatform/lifecycleOperations/b03e1e6d-73db-4367-90e1-2e378bf7e2fc?api-version=2023-06-01")
			return resp, nil
		})

	httpmock.RegisterResponder("GET", "https://api.bap.microsoft.com/providers/Microsoft.BusinessAppPlatform/scopes/admin/environments?%24expand=properties%2FbillingPolicy&api-version=2023-06-01",
		func(req *http.Request) (*http.Response, error) {
			resp := httpmock.NewStringResponse(http.StatusOK, httpmock.File("tests/resource/Create_Environment_And_Add_Env_Group/get_environments_1.json").String())
			return resp, nil
		})

	resource.Test(t, resource.TestCase{
		IsUnitTest:               true,
		ProtoV6ProviderFactories: mocks.TestUnitTestProtoV6ProviderFactories,
		Steps: []resource.TestStep{
			{
				Config: `
				resource "powerplatform_environment" "development" {
					display_name                              = "displayname"
					location                                  = "europe"
					environment_type                          = "Sandbox"
					dataverse = {
						language_code                             = "1033"
						currency_code                             = "PLN"
						security_group_id 						  = "00000000-0000-0000-0000-000000000000"
					}
				}`,

				Check: resource.ComposeAggregateTestCheckFunc(
					resource.TestMatchResourceAttr("powerplatform_environment.development", "id", regexp.MustCompile(helpers.GuidRegex)),
				),
			},
			{
				Config: `
				resource "powerplatform_environment_group" "env_group" {
					display_name                              = "test_env_group"
					description                               = "test env group"
				}

				resource "powerplatform_environment" "development" {
					display_name                              = "displayname"
					location                                  = "europe"
					environment_type                          = "Sandbox"
					environment_group_id					  = powerplatform_environment_group.env_group.id
					dataverse = {
						language_code                             = "1033"
						currency_code                             = "PLN"
						security_group_id 						  = "00000000-0000-0000-0000-000000000000"
					}
				}`,

				Check: resource.ComposeAggregateTestCheckFunc(
					resource.TestMatchResourceAttr("powerplatform_environment.development", "id", regexp.MustCompile(helpers.GuidRegex)),
					resource.TestCheckResourceAttr("powerplatform_environment.development", "environment_group_id", "00000000-0000-0000-0000-000000000001"),
				),
			},
			{
				Config: `
				resource "powerplatform_environment_group" "env_group" {
					display_name                              = "test_env_group"
					description                               = "test env group"
				}

				resource "powerplatform_environment_group" "env_group_new" {
					display_name                              = "test_env_group_new"
					description                               = "test env group new"
				}

				resource "powerplatform_environment" "development" {
					display_name                              = "displayname"
					location                                  = "europe"
					environment_type                          = "Sandbox"
					environment_group_id					  = powerplatform_environment_group.env_group_new.id
					dataverse = {
						language_code                             = "1033"
						currency_code                             = "PLN"
						security_group_id 						  = "00000000-0000-0000-0000-000000000000"
					}
				}`,

				Check: resource.ComposeAggregateTestCheckFunc(
					resource.TestMatchResourceAttr("powerplatform_environment.development", "id", regexp.MustCompile(helpers.GuidRegex)),
					resource.TestCheckResourceAttr("powerplatform_environment.development", "environment_group_id", "00000000-0000-0000-0000-000000000002"),
				),
			},
			{
				Config: `
					resource "powerplatform_environment_group" "env_group" {
					display_name                              = "test_env_group"
					description                               = "test env group"
				}

				resource "powerplatform_environment_group" "env_group_new" {
					display_name                              = "test_env_group_new"
					description                               = "test env group new"
				}

				resource "powerplatform_environment" "development" {
					display_name                              = "displayname"
					location                                  = "europe"
					environment_type                          = "Sandbox"
					environment_group_id					  = ""
					dataverse = {
						language_code                             = "1033"
						currency_code                             = "PLN"
						security_group_id 						  = "00000000-0000-0000-0000-000000000000"
					}
				}`,

				Check: resource.ComposeAggregateTestCheckFunc(
					resource.TestMatchResourceAttr("powerplatform_environment.development", "id", regexp.MustCompile(helpers.GuidRegex)),
					resource.TestCheckResourceAttr("powerplatform_environment.development", "environment_group_id", ""),
				),
			},
		},
	})
}

func TestAccEnvironmentsResource_Create_Environment_And_Add_Env_Group(t *testing.T) {
	resource.Test(t, resource.TestCase{
		ProtoV6ProviderFactories: mocks.TestAccProtoV6ProviderFactories,
		Steps: []resource.TestStep{
			{
				Config: `
				resource "powerplatform_environment_group" "env_group" {
					display_name                              = "` + mocks.TestName() + `"
					description                               = "` + mocks.TestName() + `"
				}

				resource "powerplatform_environment" "development" {
					display_name                              = "` + mocks.TestName() + `"
					location                                  = "unitedstates"
					environment_type                          = "Sandbox"
					environment_group_id					  = powerplatform_environment_group.env_group.id
					dataverse = {
						language_code                             = "1033"
						currency_code                             = "USD"
						security_group_id 						  = "00000000-0000-0000-0000-000000000000"
					}
				}`,

				Check: resource.ComposeAggregateTestCheckFunc(
					resource.TestMatchResourceAttr("powerplatform_environment.development", "id", regexp.MustCompile(helpers.GuidRegex)),
					resource.TestMatchResourceAttr("powerplatform_environment.development", "environment_group_id", regexp.MustCompile(helpers.GuidRegex)),
				),
			},
			{
				Config: `
				resource "powerplatform_environment_group" "env_group" {
					display_name                              = "` + mocks.TestName() + `"
					description                               = "` + mocks.TestName() + `"
				}

				resource "powerplatform_environment_group" "env_group_new" {
					display_name                              = "` + mocks.TestName() + `_new"
					description                               = "` + mocks.TestName() + `_new"
				}

				resource "powerplatform_environment" "development" {
					display_name                              = "` + mocks.TestName() + `"
					location                                  = "unitedstates"
					environment_type                          = "Sandbox"
					environment_group_id					  = powerplatform_environment_group.env_group_new.id
					dataverse = {
						language_code                             = "1033"
						currency_code                             = "USD"
						security_group_id 						  = "00000000-0000-0000-0000-000000000000"
					}
				}`,

				Check: resource.ComposeAggregateTestCheckFunc(
					resource.TestMatchResourceAttr("powerplatform_environment.development", "id", regexp.MustCompile(helpers.GuidRegex)),
					resource.TestMatchResourceAttr("powerplatform_environment.development", "environment_group_id", regexp.MustCompile(helpers.GuidRegex)),
				),
			},
			{
				Config: `
				resource "powerplatform_environment_group" "env_group" {
					display_name                              = "` + mocks.TestName() + `"
					description                               = "` + mocks.TestName() + `"
				}

				resource "powerplatform_environment_group" "env_group_new" {
					display_name                              = "` + mocks.TestName() + `_new"
					description                               = "` + mocks.TestName() + `_new"
				}

				resource "powerplatform_environment" "development" {
					display_name                              = "` + mocks.TestName() + `"
					location                                  = "unitedstates"
					environment_type                          = "Sandbox"
					environment_group_id					  = ""
					dataverse = {
						language_code                             = "1033"
						currency_code                             = "USD"
						security_group_id 						  = "00000000-0000-0000-0000-000000000000"
					}
				}`,

				Check: resource.ComposeAggregateTestCheckFunc(
					resource.TestMatchResourceAttr("powerplatform_environment.development", "id", regexp.MustCompile(helpers.GuidRegex)),
					resource.TestCheckResourceAttr("powerplatform_environment.development", "environment_group_id", ""),
				),
			},
		},
	})
}

func TestAccEnvironmentsResource_Create_Environment_No_Dataverse_Add_Dataverse_With_Env_Group(t *testing.T) {
	resource.Test(t, resource.TestCase{
		ProtoV6ProviderFactories: mocks.TestAccProtoV6ProviderFactories,
		Steps: []resource.TestStep{
			{
				Config: `
				resource "powerplatform_environment" "development" {
					display_name                              = "` + mocks.TestName() + `"
					location                                  = "unitedstates"
					environment_type                          = "Sandbox"
				}`,

				Check: resource.ComposeAggregateTestCheckFunc(
					resource.TestMatchResourceAttr("powerplatform_environment.development", "id", regexp.MustCompile(helpers.GuidRegex)),
				),
			},
			{
				Config: `
				resource "powerplatform_environment_group" "env_group" {
					display_name                              = "` + mocks.TestName() + `"
					description                               = "` + mocks.TestName() + `"
				}

				resource "powerplatform_environment" "development" {
					display_name                              = "` + mocks.TestName() + `"
					location                                  = "unitedstates"
					environment_type                          = "Sandbox"
					environment_group_id					  = powerplatform_environment_group.env_group.id
					dataverse = {
						language_code                             = "1033"
						currency_code                             = "USD"
						security_group_id 						  = "00000000-0000-0000-0000-000000000000"
					}
				}`,

				Check: resource.ComposeAggregateTestCheckFunc(
					resource.TestMatchResourceAttr("powerplatform_environment.development", "id", regexp.MustCompile(helpers.GuidRegex)),
					resource.TestMatchResourceAttr("powerplatform_environment.development", "environment_group_id", regexp.MustCompile(helpers.GuidRegex)),
				),
			},
		},
	})
}

func TestAccEnvironmentsResource_Create_Environment_No_Dataverse_Add_Dataverse_And_Add_Env_Group(t *testing.T) {
	resource.Test(t, resource.TestCase{
		ProtoV6ProviderFactories: mocks.TestAccProtoV6ProviderFactories,
		Steps: []resource.TestStep{
			{
				Config: `
				resource "powerplatform_environment" "development" {
					display_name                              = "` + mocks.TestName() + `"
					location                                  = "unitedstates"
					environment_type                          = "Sandbox"
				}`,

				Check: resource.ComposeAggregateTestCheckFunc(
					resource.TestMatchResourceAttr("powerplatform_environment.development", "id", regexp.MustCompile(helpers.GuidRegex)),
				),
			},
			{
				Config: `
				resource "powerplatform_environment" "development" {
					display_name                              = "` + mocks.TestName() + `"
					location                                  = "unitedstates"
					environment_type                          = "Sandbox"
					dataverse = {
						language_code                             = "1033"
						currency_code                             = "USD"
						security_group_id 						  = "00000000-0000-0000-0000-000000000000"
					}
				}`,

				Check: resource.ComposeAggregateTestCheckFunc(
					resource.TestMatchResourceAttr("powerplatform_environment.development", "id", regexp.MustCompile(helpers.GuidRegex)),
				),
			},
			{
				Config: `
				resource "powerplatform_environment_group" "env_group" {
					display_name                              = "` + mocks.TestName() + `"
					description                               = "` + mocks.TestName() + `"
				}
					
				resource "powerplatform_environment" "development" {
					display_name                              = "` + mocks.TestName() + `"
					location                                  = "unitedstates"
					environment_type                          = "Sandbox"
					environment_group_id					  = powerplatform_environment_group.env_group.id
					dataverse = {
						language_code                             = "1033"
						currency_code                             = "USD"
						security_group_id 						  = "00000000-0000-0000-0000-000000000000"
						
					}
				}`,
				Check: resource.ComposeAggregateTestCheckFunc(
					resource.TestMatchResourceAttr("powerplatform_environment.development", "id", regexp.MustCompile(helpers.GuidRegex)),
					resource.TestMatchResourceAttr("powerplatform_environment.development", "environment_group_id", regexp.MustCompile(helpers.GuidRegex)),
				),
			},
			{
				Config: `
				resource "powerplatform_environment_group" "env_group" {
					display_name                              = "` + mocks.TestName() + `"
					description                               = "` + mocks.TestName() + `"
				}
					
				resource "powerplatform_environment" "development" {
					display_name                              = "` + mocks.TestName() + `"
					location                                  = "unitedstates"
					environment_type                          = "Sandbox"
					environment_group_id					  = ""
					dataverse = {
						language_code                             = "1033"
						currency_code                             = "USD"
						security_group_id 						  = "00000000-0000-0000-0000-000000000000"
						
					}
				}`,
				Check: resource.ComposeAggregateTestCheckFunc(
					resource.TestMatchResourceAttr("powerplatform_environment.development", "id", regexp.MustCompile(helpers.GuidRegex)),
					resource.TestCheckResourceAttr("powerplatform_environment.development", "environment_group_id", ""),
				),
			},
		},
	})
}

func TestAccEnvironmentsResource_Create_Environment_No_Dataverse_Add_Env_Group(t *testing.T) {
	resource.Test(t, resource.TestCase{
		ProtoV6ProviderFactories: mocks.TestAccProtoV6ProviderFactories,
		Steps: []resource.TestStep{
			{
				Config: `
				resource "powerplatform_environment_group" "env_group" {
					display_name                              = "` + mocks.TestName() + `"
					description                               = "` + mocks.TestName() + `"
				}

				resource "powerplatform_environment" "development" {
					display_name                              = "` + mocks.TestName() + `"
					location                                  = "unitedstates"
					environment_type                          = "Sandbox"
					environment_group_id					  = powerplatform_environment_group.env_group.id
				}`,
				ExpectError: regexp.MustCompile(".*Attribute \"dataverse\" must be specified when \"environment_group_id\" is.*"),
				Check:       resource.ComposeAggregateTestCheckFunc(),
			},
		},
	})
}

func TestUnitEnvironmentsResource_Validate_Update_Environment_Type(t *testing.T) {
	httpmock.Activate()
	defer httpmock.DeactivateAndReset()

	mocks.ActivateEnvironmentHttpMocks()

	getLifecycleResponseInx := 0
	patchResponseInx := 0
	getResponseInx := 0
	deleteResponseInx := 0

	httpmock.RegisterResponder("POST", "https://api.bap.microsoft.com/providers/Microsoft.BusinessAppPlatform/scopes/admin/environments/00000000-0000-0000-0000-000000000001/modifySku?api-version=2021-04-01",
		func(req *http.Request) (*http.Response, error) {
			resp := httpmock.NewStringResponse(http.StatusAccepted, "")
			resp.Header.Add("Operation-Location", "https://europe.api.bap.microsoft.com/providers/Microsoft.BusinessAppPlatform/lifecycleOperations/b03e1e6d-73db-4367-90e1-2e378bf7e2fc?api-version=2023-06-01")
			return resp, nil
		})

	httpmock.RegisterResponder("DELETE", `=~^https://api\.bap\.microsoft\.com/providers/Microsoft\.BusinessAppPlatform/scopes/admin/environments/([\d-]+)\z`,
		func(req *http.Request) (*http.Response, error) {
			deleteResponseInx++
			resp := httpmock.NewStringResponse(http.StatusAccepted, "")
			resp.Header.Add("Location", "https://europe.api.bap.microsoft.com/providers/Microsoft.BusinessAppPlatform/lifecycleOperations/00000000-0000-0000-0000-000000000001?api-version=2023-06-01")
			if deleteResponseInx > 1 {
				panic("Environment was recreated unexpectedly. Check the test case.")
			}
			return resp, nil
		})

	httpmock.RegisterResponder("GET", "https://europe.api.bap.microsoft.com/providers/Microsoft.BusinessAppPlatform/lifecycleOperations/00000000-0000-0000-0000-000000000001?api-version=2023-06-01",
		func(req *http.Request) (*http.Response, error) {
			return httpmock.NewStringResponse(http.StatusOK, httpmock.File("tests/resource/Validate_Update_Environment_Type/get_lifecycle_delete.json").String()), nil
		})

	httpmock.RegisterResponder("GET", "https://europe.api.bap.microsoft.com/providers/Microsoft.BusinessAppPlatform/lifecycleOperations/b03e1e6d-73db-4367-90e1-2e378bf7e2fc?api-version=2023-06-01",
		func(req *http.Request) (*http.Response, error) {
			return httpmock.NewStringResponse(http.StatusOK, httpmock.File("tests/resource/Validate_Update_Environment_Type/get_lifecycle.json").String()), nil
		})

	httpmock.RegisterResponder("POST", "https://api.bap.microsoft.com/providers/Microsoft.BusinessAppPlatform/environments?api-version=2023-06-01",
		func(req *http.Request) (*http.Response, error) {
			getLifecycleResponseInx++
			resp := httpmock.NewStringResponse(http.StatusAccepted, "")
			resp.Header.Add("Location", "https://europe.api.bap.microsoft.com/providers/Microsoft.BusinessAppPlatform/lifecycleOperations/b03e1e6d-73db-4367-90e1-2e378bf7e2fc?api-version=2023-06-01")
			return resp, nil
		})

	httpmock.RegisterResponder("GET", `=~^https://api\.bap\.microsoft\.com/providers/Microsoft\.BusinessAppPlatform/scopes/admin/environments/([\d-]+)\z`,
		func(req *http.Request) (*http.Response, error) {
			getResponseInx++
			return httpmock.NewStringResponse(http.StatusOK, httpmock.File(fmt.Sprintf("tests/resource/Validate_Update_Environment_Type/get_environment_%d.json", getResponseInx)).String()), nil
		})

	httpmock.RegisterResponder("PATCH", `=~^https://api\.bap\.microsoft\.com/providers/Microsoft\.BusinessAppPlatform/scopes/admin/environments/([\d-]+)\z`,
		func(req *http.Request) (*http.Response, error) {
			patchResponseInx++
			resp := httpmock.NewStringResponse(http.StatusAccepted, "")
			resp.Header.Add("Location", "https://europe.api.bap.microsoft.com/providers/Microsoft.BusinessAppPlatform/lifecycleOperations/b03e1e6d-73db-4367-90e1-2e378bf7e2fc?api-version=2023-06-01")
			return resp, nil
		})

	httpmock.RegisterResponder("GET", "https://api.bap.microsoft.com/providers/Microsoft.BusinessAppPlatform/scopes/admin/environments?%24expand=properties%2FbillingPolicy&api-version=2023-06-01",
		func(req *http.Request) (*http.Response, error) {
			return httpmock.NewStringResponse(http.StatusOK, httpmock.File(fmt.Sprintf("tests/resource/Validate_Update_Environment_Type/get_environments_%d.json", patchResponseInx)).String()), nil
		})

	resource.Test(t, resource.TestCase{
		IsUnitTest:               true,
		ProtoV6ProviderFactories: mocks.TestUnitTestProtoV6ProviderFactories,
		Steps: []resource.TestStep{
			{
				Config: `
				resource "powerplatform_environment" "development" {
					display_name                              = "Example"
					location                                  = "europe"
					environment_type                          = "Sandbox"
					dataverse = {
						language_code                             = "1033"
						currency_code                             = "PLN"
						security_group_id 						  = "00000000-0000-0000-0000-000000000000"
					}
				}`,
				Check: resource.ComposeTestCheckFunc(
					resource.TestCheckResourceAttr("powerplatform_environment.development", "environment_type", "Sandbox"),
				),
			},
			{
				Config: `
					resource "powerplatform_environment" "development" {
					display_name                              = "Example"
					location                                  = "europe"
					environment_type                          = "Production"
					dataverse = {
						language_code                             = "1033"
						currency_code                             = "PLN"
						security_group_id 						  = "00000000-0000-0000-0000-000000000000"
					}
				}`,
				Check: resource.ComposeTestCheckFunc(
					resource.TestCheckResourceAttr("powerplatform_environment.development", "environment_type", "Production"),
				),
			},
		},
	})
}

func TestAccEnvironmentsResource_Validate_Update_Environment_Type(t *testing.T) {
	var environmentIdStep1 = &mocks.StateValue{}
	var environmentIdStep2 = &mocks.StateValue{}

	resource.Test(t, resource.TestCase{
		IsUnitTest:               false,
		ProtoV6ProviderFactories: mocks.TestAccProtoV6ProviderFactories,
		Steps: []resource.TestStep{
			{
				Config: `
				resource "powerplatform_environment" "development" {
					display_name                              = "` + mocks.TestName() + `"
					location                                  = "unitedstates"
					environment_type                          = "Sandbox"
					dataverse = {
						language_code                             = "1033"
						currency_code                             = "PLN"
						security_group_id 						  = "00000000-0000-0000-0000-000000000000"
					}
				}`,
				Check: resource.ComposeTestCheckFunc(
					resource.TestCheckResourceAttr("powerplatform_environment.development", "environment_type", "Sandbox"),
				),
				ConfigStateChecks: []statecheck.StateCheck{
					statecheck.ExpectKnownValue("powerplatform_environment.development", tfjsonpath.New("id"), mocks.GetStateValue(environmentIdStep1)),
				},
			},
			{
				Config: `
					resource "powerplatform_environment" "development" {
					display_name                              = "` + mocks.TestName() + `1"
					location                                  = "unitedstates"
					environment_type                          = "Production"
					dataverse = {
						language_code                             = "1033"
						currency_code                             = "PLN"
						security_group_id 						  = "00000000-0000-0000-0000-000000000000"
					}
				}`,
				Check: resource.ComposeTestCheckFunc(
					resource.TestCheckResourceAttr("powerplatform_environment.development", "environment_type", "Production"),
				),
				ConfigStateChecks: []statecheck.StateCheck{
					statecheck.ExpectKnownValue("powerplatform_environment.development", tfjsonpath.New("id"), mocks.GetStateValue(environmentIdStep2)),
				},
			},
			{
				Config: `
					resource "powerplatform_environment" "development" {
					display_name                              = "` + mocks.TestName() + `1"
					location                                  = "unitedstates"
					environment_type                          = "Production"
					dataverse = {
						language_code                             = "1033"
						currency_code                             = "PLN"
						security_group_id 						  = "00000000-0000-0000-0000-000000000000"
					}
				}`,
				Check: resource.ComposeTestCheckFunc(
					mocks.TestStateValueMatch(environmentIdStep1, environmentIdStep2, func(a, b *mocks.StateValue) error {
						if a.Value != b.Value {
							return fmt.Errorf("Environment ID from before environment_type change are not equal, recreate was triggred. '%s' != '%s'", a.Value, b.Value)
						}
						return nil
					}),
				),
			},
		},
	})
}

func TestUnitEnvironmentsResource_Validate_Create_No_Dataverse_Region_Not_Available(t *testing.T) {
	httpmock.Activate()
	defer httpmock.DeactivateAndReset()

	mocks.ActivateEnvironmentHttpMocks()

	httpmock.RegisterResponder("GET", "https://europe.api.bap.microsoft.com/providers/Microsoft.BusinessAppPlatform/lifecycleOperations/00000000-0000-0000-0000-000000000001?api-version=2023-06-01",
		func(req *http.Request) (*http.Response, error) {
			return httpmock.NewStringResponse(http.StatusOK, httpmock.File("tests/resource/Validate_Create_No_Dataverse_Region_Not_Available/get_lifecycle_delete.json").String()), nil
		})

	httpmock.RegisterResponder("GET", `=~^https://api\.bap\.microsoft\.com/providers/Microsoft\.BusinessAppPlatform/scopes/admin/environments/([\d-]+)\z`,
		func(req *http.Request) (*http.Response, error) {
			id := httpmock.MustGetSubmatch(req, 1)
			return httpmock.NewStringResponse(http.StatusOK, httpmock.File(fmt.Sprintf("tests/resource/Validate_Create_No_Dataverse_Region_Not_Available/get_environment_%s.json", id)).String()), nil
		})

	httpmock.RegisterResponder("DELETE", `=~^https://api\.bap\.microsoft\.com/providers/Microsoft\.BusinessAppPlatform/scopes/admin/environments/([\d-]+)\z`,
		func(req *http.Request) (*http.Response, error) {
			resp := httpmock.NewStringResponse(http.StatusAccepted, "")
			resp.Header.Add("Location", "https://europe.api.bap.microsoft.com/providers/Microsoft.BusinessAppPlatform/lifecycleOperations/00000000-0000-0000-0000-000000000001?api-version=2023-06-01")
			return resp, nil
		})

	httpmock.RegisterResponder("GET", "https://europe.api.bap.microsoft.com/providers/Microsoft.BusinessAppPlatform/lifecycleOperations/b03e1e6d-73db-4367-90e1-2e378bf7e2fc?api-version=2023-06-01",
		func(req *http.Request) (*http.Response, error) {
			return httpmock.NewStringResponse(http.StatusOK, httpmock.File("tests/resource/Validate_Create_No_Dataverse_Region_Not_Available/get_lifecycle.json").String()), nil
		})

	httpmock.RegisterResponder("POST", "https://api.bap.microsoft.com/providers/Microsoft.BusinessAppPlatform/environments?api-version=2023-06-01",
		func(req *http.Request) (*http.Response, error) {
			resp := httpmock.NewStringResponse(http.StatusAccepted, "")
			resp.Header.Add("Location", "https://europe.api.bap.microsoft.com/providers/Microsoft.BusinessAppPlatform/lifecycleOperations/b03e1e6d-73db-4367-90e1-2e378bf7e2fc?api-version=2023-06-01")
			return resp, nil
		})

	resource.Test(t, resource.TestCase{
		IsUnitTest:               true,
		ProtoV6ProviderFactories: mocks.TestUnitTestProtoV6ProviderFactories,
		Steps: []resource.TestStep{
			{
				ExpectError: regexp.MustCompile(".*Provisioning environment in azure region .* failed"),
				Config: `
				resource "powerplatform_environment" "development" {
					display_name                              = "displayname"
					description                               = "description"
					cadence								      = "Frequent"
					location                                  = "europe"
					azure_region 							  = "northeurope"
					environment_type                          = "Sandbox"
				}`,

				Check: resource.ComposeTestCheckFunc(
					resource.TestCheckResourceAttr("powerplatform_environment.development", "id", "00000000-0000-0000-0000-000000000001"),
				),
			},
		},
	})
}<|MERGE_RESOLUTION|>--- conflicted
+++ resolved
@@ -19,17 +19,51 @@
 	"github.com/microsoft/terraform-provider-power-platform/internal/mocks"
 )
 
-<<<<<<< HEAD
+func TestAccEnvironmentsResource_Validate_Update_Name_Field(t *testing.T) { 
+  	resource.Test(t, resource.TestCase{
+		ProtoV6ProviderFactories: mocks.TestAccProtoV6ProviderFactories,
+		Steps: []resource.TestStep{
+			{
+				Config: `
+  				resource "powerplatform_environment" "development" {
+					display_name                              = "aaa"
+					location                                  = "unitedstates"
+					environment_type                       	  = "Sandbox"
+					dataverse = {
+						language_code                             = "1033"
+						currency_code                             = "USD"
+						security_group_id 						  = "00000000-0000-0000-0000-000000000000"
+					}
+				}`,
+
+				Check: resource.ComposeAggregateTestCheckFunc(),
+			},
+			{
+				Config: `
+				resource "powerplatform_environment" "development" {
+					display_name                              = "aaa1"
+					location                                  = "unitedstates"
+					environment_type                       	  = "Sandbox"
+					dataverse = {
+						language_code                             = "1033"
+						currency_code                             = "USD"
+						security_group_id 						  = "00000000-0000-0000-0000-000000000000"
+					}
+				}`,
+				Check: resource.ComposeAggregateTestCheckFunc(
+					resource.TestCheckResourceAttr("powerplatform_environment.development", "display_name", "aaa1"),
+				),
+			},
+		},
+	})
+}
+
 func TestAccEnvironmentsResource_Validate_CreateGenerativeAiFeatures_Non_US_Region_Update(t *testing.T) {
-=======
-func TestAccEnvironmentsResource_Validate_Update_Name_Field(t *testing.T) {
->>>>>>> ac955355
-	resource.Test(t, resource.TestCase{
+    	resource.Test(t, resource.TestCase{
 		ProtoV6ProviderFactories: mocks.TestAccProtoV6ProviderFactories,
 		Steps: []resource.TestStep{
 			{
 				Config: `
-<<<<<<< HEAD
 					resource "powerplatform_environment" "development" {
 						display_name                              = "` + fmt.Sprintf("%s_%d", t.Name(), rand.Intn(100000)) + `"
 						location                                  = "europe"
@@ -175,42 +209,6 @@
 	})
 }
 
-=======
-				resource "powerplatform_environment" "development" {
-					display_name                              = "aaa"
-					location                                  = "unitedstates"
-					environment_type                       	  = "Sandbox"
-					dataverse = {
-						language_code                             = "1033"
-						currency_code                             = "USD"
-						security_group_id 						  = "00000000-0000-0000-0000-000000000000"
-					}
-				}`,
-
-				Check: resource.ComposeAggregateTestCheckFunc(),
-			},
-			{
-				Config: `
-				resource "powerplatform_environment" "development" {
-					display_name                              = "aaa1"
-					location                                  = "unitedstates"
-					environment_type                       	  = "Sandbox"
-					dataverse = {
-						language_code                             = "1033"
-						currency_code                             = "USD"
-						security_group_id 						  = "00000000-0000-0000-0000-000000000000"
-					}
-				}`,
-
-				Check: resource.ComposeAggregateTestCheckFunc(
-					resource.TestCheckResourceAttr("powerplatform_environment.development", "display_name", "aaa1"),
-				),
-			},
-		},
-	})
-}
-
->>>>>>> ac955355
 func TestAccEnvironmentsResource_Validate_CreateDeveloperEnvironment(t *testing.T) {
 	t.Skip("creating dev environments with SP is NOT yet supported")
 	resource.Test(t, resource.TestCase{
