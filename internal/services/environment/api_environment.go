// Copyright (c) Microsoft Corporation.
// Licensed under the MIT license.

package environment

import (
	"context"
	"encoding/json"
	"errors"
	"fmt"
	"net/http"
	"net/url"
	"strings"
	"time"

	"github.com/hashicorp/terraform-plugin-log/tflog"
	"github.com/microsoft/terraform-provider-power-platform/internal/api"
	"github.com/microsoft/terraform-provider-power-platform/internal/constants"
	"github.com/microsoft/terraform-provider-power-platform/internal/customerrors"
	"github.com/microsoft/terraform-provider-power-platform/internal/services/solution"
)

func NewEnvironmentClient(apiClient *api.Client) Client {
	return Client{
		solutionClient: solution.NewSolutionClient(apiClient),
		Api:            apiClient,
	}
}

type Client struct {
	solutionClient solution.Client
	Api            *api.Client
}

func findLocation(locations LocationArrayDto, locationToFind string) (*LocationDto, error) {
	for _, loc := range locations.Value {
		if loc.Name == locationToFind {
			return &loc, nil
		}
	}

	locationNames := make([]string, len(locations.Value))
	for i, loc := range locations.Value {
		locationNames[i] = loc.Name
	}
	return nil, fmt.Errorf("location '%s' is not valid. valid locations are: %s", locationToFind, strings.Join(locationNames, ", "))
}

func findAzureRegion(location *LocationDto, azureRegion string) (bool, error) {
	for _, region := range location.Properties.AzureRegions {
		if region == azureRegion {
			return true, nil
		}
	}
	return false, fmt.Errorf("region '%s' is not valid for location %s. valid regions are: %s", azureRegion, location.Name, strings.Join(location.Properties.AzureRegions, ", "))
}

func (client *Client) GetLocations(ctx context.Context) (*LocationArrayDto, error) {
	apiUrl := &url.URL{
		Scheme: constants.HTTPS,
		Host:   client.Api.GetConfig().Urls.BapiUrl,
		Path:   "/providers/Microsoft.BusinessAppPlatform/locations",
	}
	values := url.Values{}
	values.Add("api-version", "2023-06-01")
	apiUrl.RawQuery = values.Encode()

	locationsArray := LocationArrayDto{}
	_, err := client.Api.Execute(ctx, nil, "GET", apiUrl.String(), nil, nil, []int{http.StatusOK}, &locationsArray)
	if err != nil {
		return nil, err
	}
	return &locationsArray, nil
}

func (client *Client) LocationValidator(ctx context.Context, location, azureRegion string) error {
	locationsArray, err := client.GetLocations(ctx)
	if err != nil {
		return err
	}

	foundLocation, err := findLocation(*locationsArray, location)
	if err != nil {
		return err
	}

	if azureRegion == "" {
		return nil
	}

	isRegionFound, err := findAzureRegion(foundLocation, azureRegion)
	if err != nil || !isRegionFound {
		return err
	}

	return nil
}

type currencyCodeValidatorDto struct {
	Name       string                             `json:"name"`
	ID         string                             `json:"id"`
	Type       string                             `json:"type"`
	Properties currencyCodeValidatorPropertiesDto `json:"properties"`
}

type currencyCodeValidatorPropertiesDto struct {
	Code            string `json:"code"`
	Symbol          string `json:"symbol"`
	IsTenantDefault bool   `json:"isTenantDefault"`
}

type currencyCodeValidatorArrayDto struct {
	Value []currencyCodeValidatorDto `json:"value"`
}

<<<<<<< HEAD
func currencyCodeValidator(client *api.Client, location string, currencyCode string) error {
=======
func currencyCodeValidator(ctx context.Context, client *api.Client, location string, currencyCode string) error {
	// var parsed struct {
	// 	Value []struct {
	// 		Name       string `json:"name"`
	// 		ID         string `json:"id"`
	// 		Type       string `json:"type"`
	// 		Properties struct {
	// 			Code            string `json:"code"`
	// 			Symbol          string `json:"symbol"`
	// 			IsTenantDefault bool   `json:"isTenantDefault"`
	// 		} `json:"properties"`
	// 	} `json:"value"`
	// }

>>>>>>> 0690f1a4
	apiUrl := &url.URL{
		Scheme: constants.HTTPS,
		Host:   client.GetConfig().Urls.BapiUrl,
		Path:   fmt.Sprintf("/providers/Microsoft.BusinessAppPlatform/locations/%s/environmentCurrencies", location),
	}
	values := url.Values{}
	values.Add("api-version", "2023-06-01")
	apiUrl.RawQuery = values.Encode()

	response, err := client.Execute(ctx, nil, "GET", apiUrl.String(), nil, nil, []int{http.StatusOK}, nil)

	if err != nil {
		return err
	}

	defer response.HttpResponse.Body.Close()

	resp := currencyCodeValidatorArrayDto{}
	err = json.Unmarshal(response.BodyAsBytes, &resp)

	if err != nil {
		return err
	}

	codes := make([]string, len(resp.Value))
	for i, item := range resp.Value {
		codes[i] = item.Name
	}

	found := func(items []string, check string) bool {
		for _, item := range items {
			if item == check {
				return true
			}
		}
		return false
	}(codes, currencyCode)

	if !found {
		return fmt.Errorf("currency Code %s is not valid. valid currency codes are: %s", currencyCode, strings.Join(codes, ", "))
	}

	return nil
}

type languageCodeValidatorDto struct {
	Name       string                             `json:"name"`
	ID         string                             `json:"id"`
	Type       string                             `json:"type"`
	Properties languageCodeValidatorPropertiesDto `json:"properties"`
}

type languageCodeValidatorArrayDto struct {
	Value []languageCodeValidatorDto `json:"value"`
}

type languageCodeValidatorPropertiesDto struct {
	LocaleID        int    `json:"localeId"`
	LocalizedName   string `json:"localizedName"`
	DisplayName     string `json:"displayName"`
	IsTenantDefault bool   `json:"isTenantDefault"`
}

func languageCodeValidator(ctx context.Context, client *api.Client, location string, languageCode string) error {
	apiUrl := &url.URL{
		Scheme: constants.HTTPS,
		Host:   client.GetConfig().Urls.BapiUrl,
		Path:   fmt.Sprintf("/providers/Microsoft.BusinessAppPlatform/locations/%s/environmentLanguages", location),
	}
	values := url.Values{}
	values.Add("api-version", "2023-06-01")
	apiUrl.RawQuery = values.Encode()

	response, err := client.Execute(ctx, nil, "GET", apiUrl.String(), nil, nil, []int{http.StatusOK}, nil)

	if err != nil {
		return err
	}

	defer response.HttpResponse.Body.Close()

	resp := languageCodeValidatorArrayDto{}
	err = json.Unmarshal(response.BodyAsBytes, &resp)

	if err != nil {
		return err
	}

	codes := make([]string, len(resp.Value))
	for i, item := range resp.Value {
		codes[i] = item.Name
	}

	found := func(items []string, check string) bool {
		for _, item := range items {
			if item == check {
				return true
			}
		}
		return false
	}(codes, languageCode)

	if !found {
		return fmt.Errorf("language Code %s is not valid. valid language codes are: %s", languageCode, strings.Join(codes, ", "))
	}

	return nil
}

func (client *Client) GetEnvironmentHostById(ctx context.Context, environmentId string) (string, error) {
	env, err := client.GetEnvironment(ctx, environmentId)
	if err != nil {
		return "", err
	}
	environmentUrl := strings.TrimSuffix(env.Properties.LinkedEnvironmentMetadata.InstanceURL, "/")
	if environmentUrl == "" {
		return "", customerrors.WrapIntoProviderError(nil, customerrors.ERROR_ENVIRONMENT_URL_NOT_FOUND, "environment url not found, please check if the environment has dataverse linked")
	}

	envUrl, err := url.Parse(environmentUrl)
	if err != nil {
		return "", err
	}
	return envUrl.Host, nil
}

func (client *Client) GetEnvironment(ctx context.Context, environmentId string) (*EnvironmentDto, error) {
	apiUrl := &url.URL{
		Scheme: constants.HTTPS,
		Host:   client.Api.GetConfig().Urls.BapiUrl,
		Path:   fmt.Sprintf("/providers/Microsoft.BusinessAppPlatform/scopes/admin/environments/%s", environmentId),
	}
	values := url.Values{}
	values.Add("$expand", "permissions,properties.capacity,properties/billingPolicy")
	values.Add("api-version", "2023-06-01")
	apiUrl.RawQuery = values.Encode()

<<<<<<< HEAD
	env := EnvironmentDto{}
	_, err := client.Api.Execute(ctx, "GET", apiUrl.String(), nil, nil, []int{http.StatusOK}, &env)
=======
	env := Dto{}
	_, err := client.Api.Execute(ctx, nil, "GET", apiUrl.String(), nil, nil, []int{http.StatusOK}, &env)
>>>>>>> 0690f1a4
	if err != nil {
		var httpError *customerrors.UnexpectedHttpStatusCodeError
		if errors.As(err, &httpError) && httpError.StatusCode == http.StatusNotFound {
			return nil, customerrors.WrapIntoProviderError(err, customerrors.ERROR_OBJECT_NOT_FOUND, fmt.Sprintf("environment '%s' not found", environmentId))
		}
		return nil, err
	}

	if env.Properties.LinkedEnvironmentMetadata != nil && env.Properties.LinkedEnvironmentMetadata.SecurityGroupId == "" {
		env.Properties.LinkedEnvironmentMetadata.SecurityGroupId = constants.ZERO_UUID
	}

	if env.Properties.ParentEnvironmentGroup != nil && env.Properties.ParentEnvironmentGroup.Id == "" {
		env.Properties.ParentEnvironmentGroup.Id = constants.ZERO_UUID
	}

	return &env, nil
}

func (client *Client) DeleteEnvironment(ctx context.Context, environmentId string) error {
	apiUrl := &url.URL{
		Scheme: constants.HTTPS,
		Host:   client.Api.GetConfig().Urls.BapiUrl,
		Path:   fmt.Sprintf("/providers/Microsoft.BusinessAppPlatform/scopes/admin/environments/%s", environmentId),
	}
	values := url.Values{}
	values.Add("api-version", "2023-06-01")
	apiUrl.RawQuery = values.Encode()

	environmentDelete := enironmentDeleteDto{
		Code:    "7", // Application.
		Message: "Deleted using Power Platform Terraform Provider",
	}

	response, err := client.Api.Execute(ctx, nil, "DELETE", apiUrl.String(), nil, environmentDelete, []int{http.StatusAccepted}, nil)
	if err != nil {
		return err
	}
	tflog.Debug(ctx, "Environment Deletion Operation HTTP Status: '"+response.HttpResponse.Status+"'")

	tflog.Debug(ctx, "Waiting for environment deletion operation to complete")
	_, err = client.Api.DoWaitForLifecycleOperationStatus(ctx, response)
	if err != nil {
		return err
	}
	return nil
}

func (client *Client) AddDataverseToEnvironment(ctx context.Context, environmentId string, environmentCreateLinkEnvironmentMetadata createLinkEnvironmentMetadataDto) (*EnvironmentDto, error) {
	apiUrl := &url.URL{
		Scheme: constants.HTTPS,
		Host:   client.Api.GetConfig().Urls.BapiUrl,
		Path:   fmt.Sprintf("/providers/Microsoft.BusinessAppPlatform/environments/%s/provisionInstance", environmentId),
	}
	values := url.Values{}
	values.Add("api-version", "2021-04-01")
	apiUrl.RawQuery = values.Encode()

	apiResponse, err := client.Api.Execute(ctx, nil, "POST", apiUrl.String(), nil, environmentCreateLinkEnvironmentMetadata, []int{http.StatusAccepted}, nil)
	if err != nil {
		tflog.Error(ctx, "Error adding Dataverse to environment: "+err.Error())
	}

	tflog.Debug(ctx, "Environment Creation Operation HTTP Status: '"+apiResponse.HttpResponse.Status+"'")

	locationHeader := apiResponse.GetHeader(constants.HEADER_LOCATION)
	tflog.Debug(ctx, "Location Header: "+locationHeader)

	_, err = url.Parse(locationHeader)
	if err != nil {
		tflog.Error(ctx, "Error parsing location header: "+err.Error())
	}

	retryHeader := apiResponse.GetHeader(constants.HEADER_RETRY_AFTER)
	tflog.Debug(ctx, "Retry Header: "+retryHeader)
	retryAfter, err := time.ParseDuration(retryHeader)
	if err != nil {
		retryAfter = api.DefaultRetryAfter()
	} else {
		retryAfter = retryAfter * time.Second
	}
	for {
<<<<<<< HEAD
		lifecycleEnv := EnvironmentDto{}
		lifecycleResponse, err := client.Api.Execute(ctx, "GET", locationHeader, nil, nil, []int{http.StatusOK, http.StatusAccepted}, &lifecycleEnv)
=======
		lifecycleEnv := Dto{}
		lifecycleResponse, err := client.Api.Execute(ctx, nil, "GET", locationHeader, nil, nil, []int{http.StatusOK, http.StatusAccepted}, &lifecycleEnv)
>>>>>>> 0690f1a4
		if err != nil {
			return nil, err
		}

		err = client.Api.SleepWithContext(ctx, retryAfter)
		if err != nil {
			return nil, err
		}

		tflog.Debug(ctx, "Dataverse Creation Operation State: '"+lifecycleEnv.Properties.ProvisioningState+"'")
		tflog.Debug(ctx, "Dataverse Creation Operation HTTP Status: '"+lifecycleResponse.HttpResponse.Status+"'")

		if lifecycleEnv.Properties.ProvisioningState == "Succeeded" {
			return &lifecycleEnv, nil
		} else if lifecycleEnv.Properties.ProvisioningState != "LinkedDatabaseProvisioning" && lifecycleEnv.Properties.ProvisioningState != "Succeeded" {
			return &lifecycleEnv, errors.New("dataverse creation failed. provisioning state: " + lifecycleEnv.Properties.ProvisioningState)
		}
	}
}

func (client *Client) CreateEnvironment(ctx context.Context, environmentToCreate environmentCreateDto) (*EnvironmentDto, error) {
	if environmentToCreate.Properties.LinkedEnvironmentMetadata != nil && environmentToCreate.Location != "" && environmentToCreate.Properties.LinkedEnvironmentMetadata.DomainName != "" {
		err := client.ValidateEnvironmentDetails(ctx, environmentToCreate.Location, environmentToCreate.Properties.LinkedEnvironmentMetadata.DomainName)
		if err != nil {
			return nil, err
		}
	}

	apiUrl := &url.URL{
		Scheme: constants.HTTPS,
		Host:   client.Api.GetConfig().Urls.BapiUrl,
		Path:   "/providers/Microsoft.BusinessAppPlatform/environments",
	}
	values := url.Values{}
	values.Add("api-version", "2023-06-01")
	apiUrl.RawQuery = values.Encode()
	apiResponse, err := client.Api.Execute(ctx, nil, "POST", apiUrl.String(), nil, environmentToCreate, []int{http.StatusAccepted, http.StatusCreated}, nil)
	if err != nil {
		return nil, err
	}

	tflog.Debug(ctx, "Environment Creation Operation HTTP Status: '"+apiResponse.HttpResponse.Status+"'")

	createdEnvironmentId := ""
	if apiResponse.HttpResponse.StatusCode == http.StatusAccepted {
		lifecycleResponse, err := client.Api.DoWaitForLifecycleOperationStatus(ctx, apiResponse)
		if err != nil {
			return nil, err
		}

		if lifecycleResponse.State.Id == "Succeeded" {
			parts := strings.Split(lifecycleResponse.Links.Environment.Path, "/")
			if len(parts) == 0 {
				return nil, errors.New("can't parse environment id from response " + lifecycleResponse.Links.Environment.Path)
			}
			createdEnvironmentId = parts[len(parts)-1]
			tflog.Debug(ctx, "Created Environment Id: "+createdEnvironmentId)
		}
<<<<<<< HEAD
	} else if apiResponse.Response.StatusCode == http.StatusCreated {
		envCreatedResponse := lifecycleCreatedDto{}
=======
	} else if apiResponse.HttpResponse.StatusCode == http.StatusCreated {
		envCreatedResponse := LifecycleCreatedDto{}
>>>>>>> 0690f1a4
		err = apiResponse.MarshallTo(&envCreatedResponse)
		if err != nil {
			return nil, err
		}
		if envCreatedResponse.Properties.ProvisioningState != "Succeeded" {
			return nil, errors.New("environment creation failed. provisioning state: " + envCreatedResponse.Properties.ProvisioningState)
		}
		createdEnvironmentId = envCreatedResponse.Name
	}

	env, err := client.GetEnvironment(ctx, createdEnvironmentId)
	if err != nil {
		return &EnvironmentDto{}, fmt.Errorf("environment '%s' not found. '%s'", createdEnvironmentId, err)
	}
	if env.Properties.LinkedEnvironmentMetadata != nil && environmentToCreate.Properties.LinkedEnvironmentMetadata != nil && environmentToCreate.Properties.LinkedEnvironmentMetadata.Templates != nil {
		env.Properties.LinkedEnvironmentMetadata.Templates = environmentToCreate.Properties.LinkedEnvironmentMetadata.Templates
		env.Properties.LinkedEnvironmentMetadata.TemplateMetadata = environmentToCreate.Properties.LinkedEnvironmentMetadata.TemplateMetadata
	}

<<<<<<< HEAD
	err = client.doWaitForAccess(ctx, env)
	if err != nil {
		return &EnvironmentDto{}, err
	}

	return env, err
}

func (client *Client) doWaitForAccess(ctx context.Context, env *EnvironmentDto) error {
	if env.Properties.LinkedEnvironmentMetadata != nil && env.Properties.LinkedEnvironmentMetadata.InstanceURL != "" {
		envUrl, err := url.Parse(env.Properties.LinkedEnvironmentMetadata.InstanceURL)
		if err != nil {
			return err
		}

		whoAmIUrl := &url.URL{
			Scheme: constants.HTTPS,
			Host:   envUrl.Host,
			Path:   "/api/data/v9.2/WhoAmI",
		}

		for {
			resp, _ := client.Api.Execute(ctx, http.MethodGet, whoAmIUrl.String(), http.Header{}, nil, []int{http.StatusOK, http.StatusUnauthorized}, nil)
			if resp != nil && resp.Response != nil && resp.Response.StatusCode == http.StatusOK {
				break
			}

			if resp != nil && resp.Response != nil && resp.Response.StatusCode != http.StatusUnauthorized {
				return fmt.Errorf("unexpected status code %d. %s", resp.Response.StatusCode, whoAmIUrl.String())
			}

			err = client.Api.SleepWithContext(ctx, client.Api.RetryAfterDefault())
			if err != nil {
				return err
			}
		}
	}

	return nil
}

func (client *Client) UpdateEnvironment(ctx context.Context, environmentId string, environment EnvironmentDto) (*EnvironmentDto, error) {
=======
	return env, err
}

func (client *Client) UpdateEnvironment(ctx context.Context, environmentId string, environment Dto) (*Dto, error) {
>>>>>>> 0690f1a4
	if environment.Location != "" && environment.Properties.LinkedEnvironmentMetadata != nil && environment.Properties.LinkedEnvironmentMetadata.DomainName != "" {
		err := client.ValidateEnvironmentDetails(ctx, environment.Location, environment.Properties.LinkedEnvironmentMetadata.DomainName)
		if err != nil {
			return nil, err
		}
	}

	apiUrl := &url.URL{
		Scheme: constants.HTTPS,
		Host:   client.Api.GetConfig().Urls.BapiUrl,
		Path:   fmt.Sprintf("/providers/Microsoft.BusinessAppPlatform/scopes/admin/environments/%s", environmentId),
	}
	values := url.Values{}
	values.Add("$expand", "permissions,properties.capacity,properties/billingPolicy")
	values.Add("api-version", "2022-05-01")
	apiUrl.RawQuery = values.Encode()
	_, err := client.Api.Execute(ctx, nil, "PATCH", apiUrl.String(), nil, environment, []int{http.StatusAccepted}, nil)
	if err != nil {
		return nil, err
	}

	err = client.Api.SleepWithContext(ctx, api.DefaultRetryAfter())
	if err != nil {
		return nil, err
	}

	environments, err := client.GetEnvironments(ctx)
	if err != nil {
		return nil, err
	}

	for _, env := range environments {
		if env.Name == environmentId {
			for {
				createdEnv, err := client.GetEnvironment(ctx, env.Name)
				if err != nil {
					return nil, err
				}
				tflog.Info(ctx, "Environment State: '"+createdEnv.Properties.States.Management.Id+"'")
				err = client.Api.SleepWithContext(ctx, api.DefaultRetryAfter())
				if err != nil {
					return nil, err
				}

				if createdEnv.Properties.States.Management.Id == "Ready" {
					return createdEnv, nil
				}
			}
		}
	}

	return nil, fmt.Errorf("environment '%s' not found", environmentId)
}

func (client *Client) GetEnvironments(ctx context.Context) ([]EnvironmentDto, error) {
	apiUrl := &url.URL{
		Scheme: constants.HTTPS,
		Host:   client.Api.GetConfig().Urls.BapiUrl,
		Path:   "/providers/Microsoft.BusinessAppPlatform/scopes/admin/environments",
	}
	values := url.Values{}
	values.Add("$expand", "properties/billingPolicy")
	values.Add("api-version", "2023-06-01")
	apiUrl.RawQuery = values.Encode()

<<<<<<< HEAD
	envArray := environmentArrayDto{}
	_, err := client.Api.Execute(ctx, "GET", apiUrl.String(), nil, nil, []int{http.StatusOK}, &envArray)
=======
	envArray := DtoArray{}
	_, err := client.Api.Execute(ctx, nil, "GET", apiUrl.String(), nil, nil, []int{http.StatusOK}, &envArray)
>>>>>>> 0690f1a4
	if err != nil {
		return nil, err
	}

	return envArray.Value, nil
}

func (client *Client) GetDefaultCurrencyForEnvironment(ctx context.Context, environmentId string) (*TransactionCurrencyDto, error) {
	orgSettings := organizationSettingsArrayDto{}
	err := client.solutionClient.GetTableData(ctx, environmentId, "organizations", "", &orgSettings)
	if err != nil {
		return nil, err
	}
	values := url.Values{}
	values.Add("$filter", "transactioncurrencyid eq "+orgSettings.Value[0].BaseCurrencyId)

	currencies := transactionCurrencyArrayDto{}
	err = client.solutionClient.GetTableData(ctx, environmentId, "transactioncurrencies", values.Encode(), &currencies)
	if err != nil {
		return nil, err
	}
	if len(currencies.Value) == 0 {
		return nil, fmt.Errorf("no default currency found for environment %s", environmentId)
	}
	return &currencies.Value[0], nil
}

func (client *Client) ValidateEnvironmentDetails(ctx context.Context, location, domain string) error {
	apiUrl := &url.URL{
		Scheme: constants.HTTPS,
		Host:   client.Api.GetConfig().Urls.BapiUrl,
		Path:   "/providers/Microsoft.BusinessAppPlatform/validateEnvironmentDetails",
	}
	values := url.Values{}
	values.Add("api-version", "2021-04-01")
	apiUrl.RawQuery = values.Encode()

	envDetails := validateEnvironmentDetailsDto{
		DomainName:          domain,
		EnvironmentLocation: location,
	}

	_, err := client.Api.Execute(ctx, nil, "POST", apiUrl.String(), nil, envDetails, []int{http.StatusOK}, nil)
	if err != nil {
		return err
	}
	return nil
}<|MERGE_RESOLUTION|>--- conflicted
+++ resolved
@@ -113,24 +113,7 @@
 	Value []currencyCodeValidatorDto `json:"value"`
 }
 
-<<<<<<< HEAD
-func currencyCodeValidator(client *api.Client, location string, currencyCode string) error {
-=======
 func currencyCodeValidator(ctx context.Context, client *api.Client, location string, currencyCode string) error {
-	// var parsed struct {
-	// 	Value []struct {
-	// 		Name       string `json:"name"`
-	// 		ID         string `json:"id"`
-	// 		Type       string `json:"type"`
-	// 		Properties struct {
-	// 			Code            string `json:"code"`
-	// 			Symbol          string `json:"symbol"`
-	// 			IsTenantDefault bool   `json:"isTenantDefault"`
-	// 		} `json:"properties"`
-	// 	} `json:"value"`
-	// }
-
->>>>>>> 0690f1a4
 	apiUrl := &url.URL{
 		Scheme: constants.HTTPS,
 		Host:   client.GetConfig().Urls.BapiUrl,
@@ -268,13 +251,8 @@
 	values.Add("api-version", "2023-06-01")
 	apiUrl.RawQuery = values.Encode()
 
-<<<<<<< HEAD
 	env := EnvironmentDto{}
-	_, err := client.Api.Execute(ctx, "GET", apiUrl.String(), nil, nil, []int{http.StatusOK}, &env)
-=======
-	env := Dto{}
 	_, err := client.Api.Execute(ctx, nil, "GET", apiUrl.String(), nil, nil, []int{http.StatusOK}, &env)
->>>>>>> 0690f1a4
 	if err != nil {
 		var httpError *customerrors.UnexpectedHttpStatusCodeError
 		if errors.As(err, &httpError) && httpError.StatusCode == http.StatusNotFound {
@@ -357,13 +335,8 @@
 		retryAfter = retryAfter * time.Second
 	}
 	for {
-<<<<<<< HEAD
 		lifecycleEnv := EnvironmentDto{}
-		lifecycleResponse, err := client.Api.Execute(ctx, "GET", locationHeader, nil, nil, []int{http.StatusOK, http.StatusAccepted}, &lifecycleEnv)
-=======
-		lifecycleEnv := Dto{}
 		lifecycleResponse, err := client.Api.Execute(ctx, nil, "GET", locationHeader, nil, nil, []int{http.StatusOK, http.StatusAccepted}, &lifecycleEnv)
->>>>>>> 0690f1a4
 		if err != nil {
 			return nil, err
 		}
@@ -422,13 +395,8 @@
 			createdEnvironmentId = parts[len(parts)-1]
 			tflog.Debug(ctx, "Created Environment Id: "+createdEnvironmentId)
 		}
-<<<<<<< HEAD
-	} else if apiResponse.Response.StatusCode == http.StatusCreated {
+	} else if apiResponse.HttpResponse.StatusCode == http.StatusCreated {
 		envCreatedResponse := lifecycleCreatedDto{}
-=======
-	} else if apiResponse.HttpResponse.StatusCode == http.StatusCreated {
-		envCreatedResponse := LifecycleCreatedDto{}
->>>>>>> 0690f1a4
 		err = apiResponse.MarshallTo(&envCreatedResponse)
 		if err != nil {
 			return nil, err
@@ -448,55 +416,10 @@
 		env.Properties.LinkedEnvironmentMetadata.TemplateMetadata = environmentToCreate.Properties.LinkedEnvironmentMetadata.TemplateMetadata
 	}
 
-<<<<<<< HEAD
-	err = client.doWaitForAccess(ctx, env)
-	if err != nil {
-		return &EnvironmentDto{}, err
-	}
-
 	return env, err
 }
 
-func (client *Client) doWaitForAccess(ctx context.Context, env *EnvironmentDto) error {
-	if env.Properties.LinkedEnvironmentMetadata != nil && env.Properties.LinkedEnvironmentMetadata.InstanceURL != "" {
-		envUrl, err := url.Parse(env.Properties.LinkedEnvironmentMetadata.InstanceURL)
-		if err != nil {
-			return err
-		}
-
-		whoAmIUrl := &url.URL{
-			Scheme: constants.HTTPS,
-			Host:   envUrl.Host,
-			Path:   "/api/data/v9.2/WhoAmI",
-		}
-
-		for {
-			resp, _ := client.Api.Execute(ctx, http.MethodGet, whoAmIUrl.String(), http.Header{}, nil, []int{http.StatusOK, http.StatusUnauthorized}, nil)
-			if resp != nil && resp.Response != nil && resp.Response.StatusCode == http.StatusOK {
-				break
-			}
-
-			if resp != nil && resp.Response != nil && resp.Response.StatusCode != http.StatusUnauthorized {
-				return fmt.Errorf("unexpected status code %d. %s", resp.Response.StatusCode, whoAmIUrl.String())
-			}
-
-			err = client.Api.SleepWithContext(ctx, client.Api.RetryAfterDefault())
-			if err != nil {
-				return err
-			}
-		}
-	}
-
-	return nil
-}
-
 func (client *Client) UpdateEnvironment(ctx context.Context, environmentId string, environment EnvironmentDto) (*EnvironmentDto, error) {
-=======
-	return env, err
-}
-
-func (client *Client) UpdateEnvironment(ctx context.Context, environmentId string, environment Dto) (*Dto, error) {
->>>>>>> 0690f1a4
 	if environment.Location != "" && environment.Properties.LinkedEnvironmentMetadata != nil && environment.Properties.LinkedEnvironmentMetadata.DomainName != "" {
 		err := client.ValidateEnvironmentDetails(ctx, environment.Location, environment.Properties.LinkedEnvironmentMetadata.DomainName)
 		if err != nil {
@@ -562,13 +485,8 @@
 	values.Add("api-version", "2023-06-01")
 	apiUrl.RawQuery = values.Encode()
 
-<<<<<<< HEAD
 	envArray := environmentArrayDto{}
-	_, err := client.Api.Execute(ctx, "GET", apiUrl.String(), nil, nil, []int{http.StatusOK}, &envArray)
-=======
-	envArray := DtoArray{}
 	_, err := client.Api.Execute(ctx, nil, "GET", apiUrl.String(), nil, nil, []int{http.StatusOK}, &envArray)
->>>>>>> 0690f1a4
 	if err != nil {
 		return nil, err
 	}
