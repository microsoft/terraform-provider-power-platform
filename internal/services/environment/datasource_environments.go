--- conflicted
+++ resolved
@@ -267,7 +267,6 @@
 		currencyCode := ""
 		defaultCurrency, err := d.EnvironmentClient.GetDefaultCurrencyForEnvironment(ctx, env.Name)
 		if err != nil {
-<<<<<<< HEAD
 			switch customerrors.Code(err) {
 			case customerrors.ERROR_ENVIRONMENT_URL_NOT_FOUND:
 				// Non-critical, just skip currency.
@@ -277,10 +276,7 @@
 					err.Error(),
 				)
 				return
-=======
-			if !errors.Is(err, customerrors.ErrEnvironmentUrlNotFound) {
-				resp.Diagnostics.AddWarning(fmt.Sprintf("Error when reading default currency for environment %s", env.Name), err.Error())
->>>>>>> 67a70d1b
+
 			}
 		} else {
 			currencyCode = defaultCurrency.IsoCurrencyCode
