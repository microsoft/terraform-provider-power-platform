// Copyright (c) Microsoft Corporation.
// Licensed under the MIT license.

package environment

import (
	"context"
	"fmt"

	"github.com/hashicorp/terraform-plugin-framework-timeouts/resource/timeouts"
	"github.com/hashicorp/terraform-plugin-framework-validators/stringvalidator"
	"github.com/hashicorp/terraform-plugin-framework/datasource"
	"github.com/hashicorp/terraform-plugin-framework/datasource/schema"
	"github.com/hashicorp/terraform-plugin-framework/schema/validator"
	"github.com/hashicorp/terraform-plugin-framework/types"
	"github.com/hashicorp/terraform-plugin-log/tflog"
	"github.com/microsoft/terraform-provider-power-platform/internal/api"
	"github.com/microsoft/terraform-provider-power-platform/internal/customerrors"
	"github.com/microsoft/terraform-provider-power-platform/internal/helpers"
)

var (
	_ datasource.DataSource              = &EnvironmentsDataSource{}
	_ datasource.DataSourceWithConfigure = &EnvironmentsDataSource{}
)

func NewEnvironmentsDataSource() datasource.DataSource {
	return &EnvironmentsDataSource{
		TypeInfo: helpers.TypeInfo{
			TypeName: "environments",
		},
	}
}

func (d *EnvironmentsDataSource) Metadata(ctx context.Context, req datasource.MetadataRequest, resp *datasource.MetadataResponse) {
	// update our own internal storage of the provider type name.
	d.ProviderTypeName = req.ProviderTypeName

	ctx, exitContext := helpers.EnterRequestContext(ctx, d.TypeInfo, req)
	defer exitContext()

	// Set the type name for the resource to providername_resourcename.
	resp.TypeName = d.FullTypeName()
	tflog.Debug(ctx, fmt.Sprintf("METADATA: %s", resp.TypeName))
}

func (d *EnvironmentsDataSource) Schema(ctx context.Context, req datasource.SchemaRequest, resp *datasource.SchemaResponse) {
	ctx, exitContext := helpers.EnterRequestContext(ctx, d.TypeInfo, req)
	defer exitContext()
	resp.Schema = schema.Schema{
		Description:         "Fetches the list of environments in a tenant",
		MarkdownDescription: "Fetches the list of environments in a tenant.  See [Environments overview](https://learn.microsoft.com/power-platform/admin/environments-overview) for more information.",
		Attributes: map[string]schema.Attribute{
			"timeouts": timeouts.Attributes(ctx, timeouts.Opts{
				Read: true,
			}),
			"environments": schema.ListNestedAttribute{
				MarkdownDescription: "List of environments",
				Computed:            true,
				NestedObject: schema.NestedAttributeObject{
					Attributes: map[string]schema.Attribute{
						"timeouts": timeouts.Attributes(ctx, timeouts.Opts{
							Create: false,
							Update: false,
							Delete: false,
							Read:   false,
						}),
						"id": schema.StringAttribute{
							MarkdownDescription: "Environment id (guid)",
							Computed:            true,
						},
						"location": schema.StringAttribute{
							MarkdownDescription: "Location of the environment (europe, unitedstates etc.). Can be queried using the `powerplatform_locations` data source.",
							Computed:            true,
						},
						"azure_region": schema.StringAttribute{
							MarkdownDescription: "Azure region of the environment (westeurope, eastus etc.). Can be queried using the `powerplatform_locations` data source.",
							Computed:            true,
						},
						"environment_type": schema.StringAttribute{
							MarkdownDescription: "Type of the environment (Sandbox, Production etc.)",
							Computed:            true,
						},
						"display_name": schema.StringAttribute{
							MarkdownDescription: "Display name",
							Computed:            true,
						},
						"description": schema.StringAttribute{
							MarkdownDescription: "Description",
							Computed:            true,
						},
						"cadence": schema.StringAttribute{
							MarkdownDescription: "Cadence of updates for the environment (Frequent, Moderate)",
							Computed:            true,
							Validators: []validator.String{
								stringvalidator.OneOf("Frequent", "Moderate"),
							},
						},
						"billing_policy_id": &schema.StringAttribute{
							MarkdownDescription: "Billing policy id (guid) for pay-as-you-go environments using Azure subscription billing",
							Computed:            true,
						},
						"environment_group_id": schema.StringAttribute{
							MarkdownDescription: "Environment group id (guid) that the environment belongs to. Empty guid `00000000-0000-0000-0000-000000000000` is considered as no environment group.",
							Computed:            true,
						},
						"dataverse": schema.SingleNestedAttribute{
							MarkdownDescription: "Dataverse environment details",
							Computed:            true,
							Attributes: map[string]schema.Attribute{
								"unique_name": schema.StringAttribute{
									MarkdownDescription: "Unique name of the Dataverse environment",
									Computed:            true,
								},
								"administration_mode_enabled": schema.BoolAttribute{
									MarkdownDescription: "Select to enable administration mode for the environment. See [Admin mode](https://learn.microsoft.com/en-us/power-platform/admin/admin-mode) for more information. ",
									Computed:            true,
								},
								"background_operation_enabled": schema.BoolAttribute{
									MarkdownDescription: "Background operation status for the environment. See [Admin mode](https://learn.microsoft.com/en-us/power-platform/admin/admin-mode) for more information. ",
									Computed:            true,
								},
								"url": schema.StringAttribute{
									MarkdownDescription: "Url of the environment",
									Computed:            true,
								},
								"domain": schema.StringAttribute{
									MarkdownDescription: "Domain name of the environment",
									Computed:            true,
								},
								"organization_id": schema.StringAttribute{
									MarkdownDescription: "Organization id (guid)",
									Computed:            true,
								},
								"security_group_id": schema.StringAttribute{
									MarkdownDescription: "Security group id (guid)",
									Computed:            true,
								},
								"language_code": schema.Int64Attribute{
									MarkdownDescription: "Language LCID (integer)",
									Computed:            true,
								},
								"version": schema.StringAttribute{
									MarkdownDescription: "Version of the environment",
									Computed:            true,
								},
								"linked_app_type": schema.StringAttribute{
									MarkdownDescription: "Type of the linked app (Internal, External etc.)",
									Computed:            true,
								},
								"linked_app_id": schema.StringAttribute{
									MarkdownDescription: "Linked app id (guid)",
									Computed:            true,
								},
								"linked_app_url": schema.StringAttribute{
									MarkdownDescription: "URL of the linked D365 app",
									Computed:            true,
								},
								"currency_code": &schema.StringAttribute{
									MarkdownDescription: "Currency name (EUR, USE, GBP etc.)",
									Computed:            true,
								},
								"templates": schema.ListAttribute{
<<<<<<< HEAD
									Description:         "The selected instance provisioning template (if any)",
									MarkdownDescription: "The selected instance provisioning template (if any). See [ERP-based template](https://learn.microsoft.com/en-us/power-platform/admin/unified-experience/tutorial-deploy-new-environment-with-erp-template?tabs=PPAC) for more information.",
=======
									MarkdownDescription: "The selected instance provisioning template (if any)",
>>>>>>> 5275d636
									Computed:            true,
									ElementType:         types.StringType,
								},
								"template_metadata": schema.StringAttribute{
									MarkdownDescription: "Additional D365 environment template metadata (if any)",
									Computed:            true,
								},
							},
						},
					},
				},
			},
		},
	}
}

func (d *EnvironmentsDataSource) Configure(ctx context.Context, req datasource.ConfigureRequest, resp *datasource.ConfigureResponse) {
	ctx, exitContext := helpers.EnterRequestContext(ctx, d.TypeInfo, req)
	defer exitContext()

	if req.ProviderData == nil {
		// ProviderData will be null when Configure is called from ValidateConfig.  It's ok.
		return
	}
	clientApi := req.ProviderData.(*api.ProviderClient).Api

	if clientApi == nil {
		resp.Diagnostics.AddError(
			"Unexpected Resource Configure Type",
			fmt.Sprintf("Expected *http.Client, got: %T. Please report this issue to the provider developers.", req.ProviderData),
		)

		return
	}
	d.EnvironmentClient = NewEnvironmentClient(clientApi)
}

func (d *EnvironmentsDataSource) Read(ctx context.Context, req datasource.ReadRequest, resp *datasource.ReadResponse) {
	ctx, exitContext := helpers.EnterRequestContext(ctx, d.TypeInfo, req)
	defer exitContext()

	var state ListDataSourceModel

	resp.Diagnostics.Append(resp.State.Get(ctx, &state)...)
	if resp.Diagnostics.HasError() {
		return
	}

	envs, err := d.EnvironmentClient.GetEnvironments(ctx)

	if err != nil {
		resp.Diagnostics.AddError(fmt.Sprintf("Client error when reading %s", d.ProviderTypeName), err.Error())
		return
	}

	for _, env := range envs {
		currencyCode := ""
		defaultCurrency, err := d.EnvironmentClient.GetDefaultCurrencyForEnvironment(ctx, env.Name)
		if err != nil {
			if customerrors.Code(err) != customerrors.ERROR_ENVIRONMENT_URL_NOT_FOUND {
				resp.Diagnostics.AddWarning(fmt.Sprintf("Error when reading default currency for environment %s", env.Name), err.Error())
			}
		} else {
			currencyCode = defaultCurrency.IsoCurrencyCode
		}

		env, err := convertSourceModelFromEnvironmentDto(env, &currencyCode, nil, nil, timeouts.Value{})
		if err != nil {
			resp.Diagnostics.AddError(fmt.Sprintf("Error when converting environment %s", env.DisplayName), err.Error())
			return
		}
		state.Environments = append(state.Environments, *env)
	}

	diags := resp.State.Set(ctx, &state)
	resp.Diagnostics.Append(diags...)
	if resp.Diagnostics.HasError() {
		return
	}
}<|MERGE_RESOLUTION|>--- conflicted
+++ resolved
@@ -161,12 +161,7 @@
 									Computed:            true,
 								},
 								"templates": schema.ListAttribute{
-<<<<<<< HEAD
-									Description:         "The selected instance provisioning template (if any)",
 									MarkdownDescription: "The selected instance provisioning template (if any). See [ERP-based template](https://learn.microsoft.com/en-us/power-platform/admin/unified-experience/tutorial-deploy-new-environment-with-erp-template?tabs=PPAC) for more information.",
-=======
-									MarkdownDescription: "The selected instance provisioning template (if any)",
->>>>>>> 5275d636
 									Computed:            true,
 									ElementType:         types.StringType,
 								},
