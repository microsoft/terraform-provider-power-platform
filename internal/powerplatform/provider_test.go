package powerplatform

import (
	"testing"

	"github.com/hashicorp/terraform-plugin-framework/datasource"
	"github.com/hashicorp/terraform-plugin-framework/providerserver"
	"github.com/hashicorp/terraform-plugin-framework/resource"
	"github.com/hashicorp/terraform-plugin-go/tfprotov6"
	api "github.com/microsoft/terraform-provider-power-platform/internal/powerplatform/api"
	clients "github.com/microsoft/terraform-provider-power-platform/internal/powerplatform/clients"
	common "github.com/microsoft/terraform-provider-power-platform/internal/powerplatform/common"
	dlp_policy "github.com/microsoft/terraform-provider-power-platform/internal/powerplatform/services/dlp_policy"
	"github.com/stretchr/testify/require"
)

const (
	// ProviderConfig is a shared configuration to combine with the actual
	// test configuration so the Power Platform client is properly configured.
	// It is also possible to use the POWER_PLATFORM_ environment variables instead.
	ProviderConfig = `
provider "powerplatform" {
}
`
<<<<<<< HEAD
	UniTestsProviderConfig = `
=======
	UnitTestsProviderConfig = `
>>>>>>> d15833f1
provider "powerplatform" {
	tenant_id = "_"
	username = "_"
	password = "_"
	client_id = "_"
	secret = "_"
}
`
)

func powerPlatformProviderServerApiMock(bapiClient api.BapiClientInterface, dvClient api.DataverseClientInterface, ppClient api.PowerPlatformClientApiInterface) func() (tfprotov6.ProviderServer, error) {
	providerMock := providerserver.NewProtocol6WithError(&PowerPlatformProvider{
		Config: &common.ProviderConfig{
			Credentials: &common.ProviderCredentials{},
		},
		BapiApi: &clients.BapiClient{
			Client: bapiClient,
		},
		DataverseApi: &clients.DataverseClient{
			Client: dvClient,
		},
		PowerPlatformApi: &clients.PowerPlatoformApiClient{
			Client: ppClient,
		},
	})
	return providerMock
}

var (
	TestAccProtoV6ProviderFactories = map[string]func() (tfprotov6.ProviderServer, error){
		"powerplatform": providerserver.NewProtocol6WithError(NewPowerPlatformProvider()()),
	}
)

func TestUnitPowerPlatformProvider_HasChildDataSources(t *testing.T) {
	expectedDataSources := []datasource.DataSource{
		NewPowerAppsDataSource(),
		NewEnvironmentsDataSource(),
		NewConnectorsDataSource(),
		NewSolutionsDataSource(),
		dlp_policy.NewDataLossPreventionPolicyDataSource(),
	}
	datasources := NewPowerPlatformProvider()().(*PowerPlatformProvider).DataSources(nil)

	require.Equal(t, len(expectedDataSources), len(datasources), "There are an unexpected number of registered data sources")
	for _, d := range datasources {
		require.Contains(t, expectedDataSources, d(), "An unexpected data source was registered")
	}
}

func TestUnitPowerPlatformProvider_HasChildResources(t *testing.T) {
	expectedResources := []resource.Resource{
		NewEnvironmentResource(),
		dlp_policy.NewDataLossPreventionPolicyResource(),
		NewSolutionResource(),
	}
	resources := NewPowerPlatformProvider()().(*PowerPlatformProvider).Resources(nil)

	require.Equal(t, len(expectedResources), len(resources), "There are an unexpected number of registered resources")
	for _, r := range resources {
		require.Contains(t, expectedResources, r(), "An unexpected resource was registered")
	}

}

func TestAccPreCheck(t *testing.T) {
	// if v := os.Getenv("POWER_PLATFORM_TENANT_ID"); v == "" {
	// 	t.Fatal("POWER_PLATFORM_TENANT_ID must be set for acceptance tests")
	// }
	// if v := os.Getenv("POWER_PLATFORM_USERNAME"); v == "" {
	// 	t.Fatal("POWER_PLATFORM_USERNAME must be set for acceptance tests")
	// }
	// if v := os.Getenv("POWER_PLATFORM_PASSWORD"); v == "" {
	// 	t.Fatal("POWER_PLATFORM_PASSWORD must be set for acceptance tests")
	// }
}<|MERGE_RESOLUTION|>--- conflicted
+++ resolved
@@ -22,11 +22,7 @@
 provider "powerplatform" {
 }
 `
-<<<<<<< HEAD
-	UniTestsProviderConfig = `
-=======
 	UnitTestsProviderConfig = `
->>>>>>> d15833f1
 provider "powerplatform" {
 	tenant_id = "_"
 	username = "_"
