package powerplatform_api

import (
	"bytes"
	"context"
	"encoding/json"
	"errors"
	"fmt"
	"io"
	"net/http"

	"github.com/hashicorp/terraform-plugin-log/tflog"
	common "github.com/microsoft/terraform-provider-power-platform/internal/powerplatform/common"
)

var _ ApiClientInterface = &ApiClientBase{}

func (client *ApiClientBase) SetAuth(auth AuthBaseOperationInterface) {
	client.Auth = auth
}

func (client *ApiClientBase) GetConfig() common.ProviderConfig {
	return client.Config
}

type ApiClientBase struct {
	Config   common.ProviderConfig
	BaseAuth AuthInterface
	Auth     AuthBaseOperationInterface
}

<<<<<<< HEAD
type ApiClientInterface interface {
	SetAuth(auth AuthBaseOperationInterface)
	GetConfig() common.ProviderConfig

	InitializeBase(ctx context.Context) (string, error)
	ExecuteBase(ctx context.Context, token, method string, url string, body interface{}, acceptableStatusCodes []int, responseObj interface{}) (*ApiHttpResponse, error)
}

=======
>>>>>>> 4e4a83f6
func (client *ApiClientBase) ExecuteBase(ctx context.Context, token, method string, url string, body interface{}, acceptableStatusCodes []int, responseObj interface{}) (*ApiHttpResponse, error) {
	var bodyBuffer io.Reader = nil
	if body != nil {
		bodyBytes, err := json.Marshal(body)
		if err != nil {
			return nil, err
		}
		bodyBuffer = bytes.NewBuffer(bodyBytes)
	}

	request, err := http.NewRequestWithContext(ctx, method, url, bodyBuffer)
	if err != nil {
		return nil, err
	}
	apiResponse, err := client.doRequest(token, request)
	if err != nil {
		return nil, err
	}

	isStatusCodeValid := false
	for _, statusCode := range acceptableStatusCodes {
		if apiResponse.Response.StatusCode == statusCode {
			isStatusCodeValid = true
			break
		}
	}
	if !isStatusCodeValid {
		return nil, fmt.Errorf("expected status code: %d, recieved: %d", acceptableStatusCodes, apiResponse.Response.StatusCode)
	}

	if responseObj != nil {
		err = apiResponse.MarshallTo(responseObj)
		if err != nil {
			return nil, err
		}
	}
	return apiResponse, nil
}

func (client *ApiClientBase) doRequest(token string, request *http.Request) (*ApiHttpResponse, error) {
	apiHttpResponse := &ApiHttpResponse{}

	if request.Header.Get("Content-Type") == "" {
		request.Header.Set("Content-Type", "application/json")
	}

	//todo validate that initializing the http client everytime is ok from performance perspective
	httpClient := http.DefaultClient

	if request.Header["Authorization"] == nil {
		request.Header.Set("Authorization", "Bearer "+token)
	}

	request.Header.Set("User-Agent", "terraform-provider-power-platform")

	response, err := httpClient.Do(request)
	apiHttpResponse.Response = response
	if err != nil {
		return nil, err
	}

	body, err := io.ReadAll(response.Body)
	apiHttpResponse.BodyAsBytes = body
	if err != nil {
		return nil, err
	}
	defer response.Body.Close()

	if response.StatusCode < 200 || response.StatusCode >= 300 {
		if len(body) != 0 {
			errorResponse := make(map[string]interface{}, 0)
			err = json.NewDecoder(bytes.NewBuffer(body)).Decode(&errorResponse)
			if err != nil {
				return nil, err
			}

			return apiHttpResponse, fmt.Errorf("status: %d, body: %s", response.StatusCode, errorResponse)
		} else {
			return nil, fmt.Errorf("status: %d", response.StatusCode)
		}
	}
	return apiHttpResponse, nil

}

func (client *ApiClientBase) InitializeBase(ctx context.Context) (string, error) {

	token, err := client.BaseAuth.GetToken()

	if _, ok := err.(*TokeExpiredError); ok {
		tflog.Debug(ctx, "Token expired. authenticating...")

		if client.Config.Credentials.IsClientSecretCredentialsProvided() {
			token, err := client.Auth.AuthenticateClientSecret(ctx, client.Config.Credentials.TenantId, client.Config.Credentials.ClientId, client.Config.Credentials.Secret)
			if err != nil {
				return "", err
			}
			tflog.Debug(ctx, fmt.Sprintln("Token aquired: ", "********"))
			return token, nil
		} else if client.Config.Credentials.IsUserPassCredentialsProvided() {
			token, err := client.Auth.AuthenticateUserPass(ctx, client.Config.Credentials.TenantId, client.Config.Credentials.Username, client.Config.Credentials.Password)
			if err != nil {
				return "", err
			}
			tflog.Debug(ctx, fmt.Sprintln("Token aquired: ", "********"))
			return token, nil
		} else {
			return "", errors.New("no credentials provided")
		}

	} else if err != nil {
		return "", err
	} else {
		tflog.Debug(ctx, fmt.Sprintln("Token aquired: ", "********"))
		return token, nil
	}
}

type ApiHttpResponse struct {
	Response    *http.Response
	BodyAsBytes []byte
}

func (apiResponse *ApiHttpResponse) MarshallTo(obj interface{}) error {
	err := json.NewDecoder(bytes.NewReader(apiResponse.BodyAsBytes)).Decode(&obj)
	if err != nil {
		return err
	}
	return nil
}

func (apiResponse *ApiHttpResponse) GetHeader(name string) string {
	return apiResponse.Response.Header.Get(name)
}

func (ApiHttpResponse *ApiHttpResponse) ValidateStatusCode(expectedStatusCode int) error {
	if ApiHttpResponse.Response.StatusCode != expectedStatusCode {
		return fmt.Errorf("expected status code: %d, recieved: %d", expectedStatusCode, ApiHttpResponse.Response.StatusCode)
	}
	return nil
}<|MERGE_RESOLUTION|>--- conflicted
+++ resolved
@@ -29,7 +29,6 @@
 	Auth     AuthBaseOperationInterface
 }
 
-<<<<<<< HEAD
 type ApiClientInterface interface {
 	SetAuth(auth AuthBaseOperationInterface)
 	GetConfig() common.ProviderConfig
@@ -38,8 +37,6 @@
 	ExecuteBase(ctx context.Context, token, method string, url string, body interface{}, acceptableStatusCodes []int, responseObj interface{}) (*ApiHttpResponse, error)
 }
 
-=======
->>>>>>> 4e4a83f6
 func (client *ApiClientBase) ExecuteBase(ctx context.Context, token, method string, url string, body interface{}, acceptableStatusCodes []int, responseObj interface{}) (*ApiHttpResponse, error) {
 	var bodyBuffer io.Reader = nil
 	if body != nil {
