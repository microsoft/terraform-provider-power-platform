--- conflicted
+++ resolved
@@ -26,11 +26,7 @@
 }
 
 func (client *PowerPlatformClientApi) Execute(ctx context.Context, method string, url string, headers http.Header, body interface{}, acceptableStatusCodes []int, responseObj interface{}) (*ApiHttpResponse, error) {
-<<<<<<< HEAD
-	token, err := client.baseApi.InitializeBaseWithUserNamePassword(ctx, client.Auth)
-=======
 	token, err := client.baseApi.InitializeBase(ctx, client.Auth)
->>>>>>> 29b86f59
 	if err != nil {
 		return nil, err
 	}
