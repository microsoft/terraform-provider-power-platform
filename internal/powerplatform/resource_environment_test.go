--- conflicted
+++ resolved
@@ -167,7 +167,7 @@
 		ProtoV6ProviderFactories: TestAccProtoV6ProviderFactories,
 		Steps: []resource.TestStep{
 			{
-				Config: UniTestsProviderConfig + `
+				Config: UnitTestsProviderConfig + `
 				resource "powerplatform_environment" "development" {
 					display_name                              = "displayname"
 					location                                  = "europe"
@@ -185,7 +185,7 @@
 				),
 			},
 			{
-				Config: UniTestsProviderConfig + `
+				Config: UnitTestsProviderConfig + `
 				resource "powerplatform_environment" "development" {
 					display_name                              = "displayname"
 					location                                  = "unitedstates"
@@ -201,9 +201,8 @@
 					resource.TestCheckResourceAttr("powerplatform_environment.development", "currency_code", "PLN"),
 				),
 			},
-<<<<<<< HEAD
-			{
-				Config: UniTestsProviderConfig + `
+			{
+				Config: UnitTestsProviderConfig + `
 				resource "powerplatform_environment" "development" {
 					display_name                              = "Example1"
 					location                                  = "unitedstates"
@@ -219,7 +218,7 @@
 				),
 			},
 			{
-				Config: UniTestsProviderConfig + `
+				Config: UnitTestsProviderConfig + `
 				resource "powerplatform_environment" "development" {
 					display_name                              = "Example1"
 					location                                  = "unitedstates"
@@ -236,7 +235,7 @@
 				),
 			},
 			{
-				Config: UniTestsProviderConfig + `
+				Config: UnitTestsProviderConfig + `
 				resource "powerplatform_environment" "development" {
 					display_name                              = "Example1"
 					location                                  = "unitedstates"
@@ -251,129 +250,6 @@
 					resource.TestCheckResourceAttr("powerplatform_environment.development", "language_code", "1031"),
 					resource.TestCheckResourceAttr("powerplatform_environment.development", "currency_code", "EUR"),
 				),
-=======
-		},
-	}
-
-	steps := []resource.TestStep{
-		{
-			Config: UnitTestsProviderConfig + `
-			resource "powerplatform_environment" "development" {
-				display_name                              = "Example1"
-				location                                  = "europe"
-				language_code                             = "1033"
-				currency_code                             = "USD"
-				environment_type                          = "Sandbox"
-				domain									  = "domain"
-				security_group_id 						  = "security1"
-
-			}`,
-			Check: resource.ComposeTestCheckFunc(
-				resource.TestCheckResourceAttr("powerplatform_environment.development", "environment_name", envIdBeforeChanges),
-				resource.TestCheckResourceAttr("powerplatform_environment.development", "location", "europe"),
-				resource.TestCheckResourceAttr("powerplatform_environment.development", "currency_code", "USD"),
-			),
-		},
-		{
-			Config: UnitTestsProviderConfig + `
-			resource "powerplatform_environment" "development" {
-				display_name                              = "Example1"
-				location                                  = "unitedstates"
-				language_code                             = "1033"
-				currency_code                             = "USD"
-				environment_type                          = "Sandbox"
-				domain									  = "domain"
-				security_group_id 						  = "security1"
-			}`,
-			Check: resource.ComposeTestCheckFunc(
-				resource.TestCheckResourceAttr("powerplatform_environment.development", "environment_name", envIdAfterLocationChanges),
-				resource.TestCheckResourceAttr("powerplatform_environment.development", "location", "unitedstates"),
-				resource.TestCheckResourceAttr("powerplatform_environment.development", "currency_code", "USD"),
-			),
-		},
-		{
-			Config: UnitTestsProviderConfig + `
-			resource "powerplatform_environment" "development" {
-				display_name                              = "Example1"
-				location                                  = "unitedstates"
-				language_code                             = "1033"
-				currency_code                             = "EUR"
-				environment_type                          = "Sandbox"
-				domain									  = "domain"
-				security_group_id 						  = "security1"
-			}`,
-			Check: resource.ComposeTestCheckFunc(
-				resource.TestCheckResourceAttr("powerplatform_environment.development", "environment_name", envIdAfterCurrencyChanges),
-				resource.TestCheckResourceAttr("powerplatform_environment.development", "currency_code", "EUR"),
-			),
-		},
-		{
-			Config: UnitTestsProviderConfig + `
-			resource "powerplatform_environment" "development" {
-				display_name                              = "Example1"
-				location                                  = "unitedstates"
-				language_code                             = "1033"
-				currency_code                             = "EUR"
-				environment_type                          = "Trial"
-				domain									  = "domain"
-				security_group_id 						  = "security1"
-			}`,
-			Check: resource.ComposeTestCheckFunc(
-				resource.TestCheckResourceAttr("powerplatform_environment.development", "environment_name", envIdAfterEnvironmentTypeChanges),
-				resource.TestCheckResourceAttr("powerplatform_environment.development", "environment_type", "Trial"),
-				resource.TestCheckResourceAttr("powerplatform_environment.development", "currency_code", "EUR"),
-			),
-		},
-		{
-			Config: UnitTestsProviderConfig + `
-			resource "powerplatform_environment" "development" {
-				display_name                              = "Example1"
-				location                                  = "europe"
-				language_code                             = "1031"
-				currency_code                             = "EUR"
-				environment_type                          = "Sandbox"
-				domain									  = "domain"
-				security_group_id 						  = "security1"
-			}`,
-			Check: resource.ComposeTestCheckFunc(
-				resource.TestCheckResourceAttr("powerplatform_environment.development", "environment_name", envIdAfterLanguageChanges),
-				resource.TestCheckResourceAttr("powerplatform_environment.development", "language_code", "1031"),
-				resource.TestCheckResourceAttr("powerplatform_environment.development", "currency_code", "EUR"),
-			),
-		},
-	}
-
-	clientMock.EXPECT().GetEnvironment(gomock.Any(), gomock.Any()).DoAndReturn(func(ctx context.Context, id string) (*models.EnvironmentDto, error) {
-		return &env, nil
-	}).AnyTimes()
-
-	dataverseClientMock.EXPECT().GetDefaultCurrencyForEnvironment(gomock.Any(), gomock.Any()).DoAndReturn(func(ctx context.Context, environmentId string) (*models.TransactionCurrencyDto, error) {
-		if environmentId == envIdBeforeChanges || environmentId == envIdAfterLocationChanges {
-			return &models.TransactionCurrencyDto{
-				IsoCurrencyCode: "USD",
-			}, nil
-		} else {
-			return &models.TransactionCurrencyDto{
-				IsoCurrencyCode: "EUR",
-			}, nil
-		}
-	}).AnyTimes()
-
-	clientMock.EXPECT().CreateEnvironment(gomock.Any(), gomock.Any()).DoAndReturn(func(ctx context.Context, envToCreate models.EnvironmentCreateDto) (*models.EnvironmentDto, error) {
-
-		env = models.EnvironmentDto{
-			Name:     envIdBeforeChanges,
-			Id:       envIdBeforeChanges,
-			Location: envToCreate.Location,
-			Properties: models.EnvironmentPropertiesDto{
-				DisplayName:    envToCreate.Properties.DisplayName,
-				EnvironmentSku: envToCreate.Properties.EnvironmentSku,
-				LinkedEnvironmentMetadata: models.LinkedEnvironmentMetadataDto{
-					DomainName:      envToCreate.Properties.LinkedEnvironmentMetadata.DomainName,
-					BaseLanguage:    envToCreate.Properties.LinkedEnvironmentMetadata.BaseLanguage,
-					SecurityGroupId: envToCreate.Properties.LinkedEnvironmentMetadata.SecurityGroupId,
-				},
->>>>>>> d15833f1
 			},
 		},
 	})
@@ -381,7 +257,6 @@
 }
 
 func TestUnitEnvironmentsResource_Validate_Create_And_Update(t *testing.T) {
-<<<<<<< HEAD
 	httpmock.Activate()
 	defer httpmock.DeactivateAndReset()
 	mock_helpers.ActivateOAuthHttpMocks()
@@ -418,152 +293,13 @@
 		func(req *http.Request) (*http.Response, error) {
 			return httpmock.NewStringResponse(http.StatusOK, httpmock.File(fmt.Sprintf("tests/resource_environment_test/Validate_Create_And_Update/get_environments_%d.json", patchResponseInx)).String()), nil
 		})
-=======
-	clientMock := mocks.NewUnitTestsMockBapiClientInterface(t)
-	dataverseClientMock := mocks.NewUnitTestMockDataverseClientInterface(t)
-
-	envId := "00000000-0000-0000-0000-000000000001"
-	env := models.EnvironmentDto{
-		Name: envId,
-		Properties: models.EnvironmentPropertiesDto{
-			EnvironmentSku: "Sandbox",
-			LinkedEnvironmentMetadata: models.LinkedEnvironmentMetadataDto{
-				ResourceId:      "org1",
-				SecurityGroupId: "security1",
-				DomainName:      "domain",
-				InstanceURL:     "url",
-				Version:         "version",
-			},
-			LinkedAppMetadata: models.LinkedAppMetadataDto{
-				Type: "Internal",
-				Id:   "00000000-0000-0000-0000-000000000000",
-				Url:  "https://url.operations.dynamics.com",
-			},
-		},
-	}
-
-	steps := []resource.TestStep{
-		{
-			Config: UnitTestsProviderConfig + `
-			resource "powerplatform_environment" "development" {
-				display_name                              = "Example1"
-				location                                  = "europe"
-				language_code                             = "1033"
-				currency_code                             = "USD"
-				environment_type                          = "Sandbox"
-				domain									  = "domain"
-				security_group_id 						  = "security1"
-			}`,
-			Check: resource.ComposeTestCheckFunc(
-				resource.TestCheckResourceAttr("powerplatform_environment.development", "environment_name", envId),
-				resource.TestCheckResourceAttr("powerplatform_environment.development", "display_name", "Example1"),
-				resource.TestCheckResourceAttr("powerplatform_environment.development", "domain", "domain"),
-				resource.TestCheckResourceAttr("powerplatform_environment.development", "security_group_id", "security1"),
-			),
-		},
-		{
-			Config: UnitTestsProviderConfig + `
-			resource "powerplatform_environment" "development" {
-				display_name                              = "Example123"
-				location                                  = "europe"
-				language_code                             = "1033"
-				currency_code                             = "USD"
-				environment_type                          = "Sandbox"
-				domain									  = "domain"
-				security_group_id 						  = "security1"
-			}`,
-			Check: resource.ComposeTestCheckFunc(
-				resource.TestCheckResourceAttr("powerplatform_environment.development", "environment_name", envId),
-				resource.TestCheckResourceAttr("powerplatform_environment.development", "display_name", "Example123"),
-				resource.TestCheckResourceAttr("powerplatform_environment.development", "domain", "domain"),
-				resource.TestCheckResourceAttr("powerplatform_environment.development", "security_group_id", "security1"),
-			),
-		},
-		{
-			Config: UnitTestsProviderConfig + `
-			resource "powerplatform_environment" "development" {
-				display_name                              = "Example123"
-				location                                  = "europe"
-				language_code                             = "1033"
-				currency_code                             = "USD"
-				environment_type                          = "Sandbox"
-				domain									  = "domain123"
-				security_group_id 						  = "security1"
-			}`,
-			Check: resource.ComposeTestCheckFunc(
-				resource.TestCheckResourceAttr("powerplatform_environment.development", "environment_name", envId),
-				resource.TestCheckResourceAttr("powerplatform_environment.development", "display_name", "Example123"),
-				resource.TestCheckResourceAttr("powerplatform_environment.development", "domain", "domain123"),
-				resource.TestCheckResourceAttr("powerplatform_environment.development", "security_group_id", "security1"),
-			),
-		},
-		{
-			Config: UnitTestsProviderConfig + `
-			resource "powerplatform_environment" "development" {
-				display_name                              = "Example123"
-				location                                  = "europe"
-				language_code                             = "1033"
-				currency_code                             = "USD"
-				environment_type                          = "Sandbox"
-				domain									  = "domain123"
-				security_group_id 						  = "security123"
-			}`,
-			Check: resource.ComposeTestCheckFunc(
-				resource.TestCheckResourceAttr("powerplatform_environment.development", "environment_name", envId),
-				resource.TestCheckResourceAttr("powerplatform_environment.development", "display_name", "Example123"),
-				resource.TestCheckResourceAttr("powerplatform_environment.development", "domain", "domain123"),
-				resource.TestCheckResourceAttr("powerplatform_environment.development", "security_group_id", "security123"),
-			),
-		},
-	}
-
-	clientMock.EXPECT().GetEnvironment(gomock.Any(), gomock.Any()).DoAndReturn(func(ctx context.Context, id string) (*models.EnvironmentDto, error) {
-		return &env, nil
-	}).AnyTimes()
-
-	dataverseClientMock.EXPECT().GetDefaultCurrencyForEnvironment(gomock.Any(), gomock.Any()).Return(&models.TransactionCurrencyDto{IsoCurrencyCode: "USD"}, nil).AnyTimes()
-
-	clientMock.EXPECT().CreateEnvironment(gomock.Any(), gomock.Any()).DoAndReturn(func(ctx context.Context, envToCreate models.EnvironmentCreateDto) (*models.EnvironmentDto, error) {
-		env = models.EnvironmentDto{
-			Id:       envId,
-			Location: envToCreate.Location,
-			Name:     envId,
-			Properties: models.EnvironmentPropertiesDto{
-				DisplayName:    envToCreate.Properties.DisplayName,
-				EnvironmentSku: env.Properties.EnvironmentSku,
-				LinkedEnvironmentMetadata: models.LinkedEnvironmentMetadataDto{
-					DomainName:      "domain",
-					InstanceURL:     "url",
-					BaseLanguage:    envToCreate.Properties.LinkedEnvironmentMetadata.BaseLanguage,
-					SecurityGroupId: envToCreate.Properties.LinkedEnvironmentMetadata.SecurityGroupId,
-					Version:         "version",
-					ResourceId:      "org1",
-				},
-			},
-		}
-		return &env, nil
-	}).Times(1)
-
-	clientMock.EXPECT().UpdateEnvironment(gomock.Any(), gomock.Any(), gomock.Any()).DoAndReturn(func(ctx context.Context, environmentId string, environment models.EnvironmentDto) (*models.EnvironmentDto, error) {
-		env.Name = environment.Name
-		env.Id = environment.Id
-		env.Properties.DisplayName = environment.Properties.DisplayName
-		env.Properties.LinkedEnvironmentMetadata.DomainName = environment.Properties.LinkedEnvironmentMetadata.DomainName
-		env.Properties.LinkedEnvironmentMetadata.SecurityGroupId = environment.Properties.LinkedEnvironmentMetadata.SecurityGroupId
-		return &env, nil
-	}).Times(len(steps) - 1)
-
-	clientMock.EXPECT().DeleteEnvironment(gomock.Any(), gomock.Any()).DoAndReturn(func(ctx context.Context, id string) error {
-		return nil
-	}).AnyTimes()
->>>>>>> d15833f1
 
 	resource.Test(t, resource.TestCase{
 		IsUnitTest:               true,
 		ProtoV6ProviderFactories: TestAccProtoV6ProviderFactories,
 		Steps: []resource.TestStep{
 			{
-				Config: UniTestsProviderConfig + `
+				Config: UnitTestsProviderConfig + `
 				resource "powerplatform_environment" "development" {
 					display_name                              = "Example1"
 					location                                  = "europe"
@@ -581,7 +317,7 @@
 				),
 			},
 			{
-				Config: UniTestsProviderConfig + `
+				Config: UnitTestsProviderConfig + `
 				resource "powerplatform_environment" "development" {
 					display_name                              = "Example123"
 					location                                  = "europe"
@@ -631,11 +367,7 @@
 		ProtoV6ProviderFactories: TestAccProtoV6ProviderFactories,
 		Steps: []resource.TestStep{
 			{
-<<<<<<< HEAD
-				Config: UniTestsProviderConfig + `
-=======
-				Config: UnitTestsProviderConfig + `
->>>>>>> d15833f1
+				Config: UnitTestsProviderConfig + `
 				resource "powerplatform_environment" "development" {
 					display_name                              = "displayname"
 					location                                  = "europe"
