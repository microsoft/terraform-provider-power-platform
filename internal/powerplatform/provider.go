--- conflicted
+++ resolved
@@ -293,13 +293,10 @@
 		func() datasource.DataSource { return tenant_settings.NewTenantSettingsDataSource() },
 		func() datasource.DataSource { return licensing.NewBillingPoliciesDataSource() },
 		func() datasource.DataSource { return licensing.NewBillingPoliciesEnvironmetsDataSource() },
-<<<<<<< HEAD
 		func() datasource.DataSource { return env_settings.NewEnvironmentSettingsDataSource() },
-=======
 		func() datasource.DataSource { return locations.NewLocationsDataSource() },
 		func() datasource.DataSource { return currencies.NewCurrenciesDataSource() },
 		func() datasource.DataSource { return auth.NewSecurityRolesDataSource() },
->>>>>>> f77816ff
 	}
 }
 
