--- conflicted
+++ resolved
@@ -284,11 +284,8 @@
 		func() datasource.DataSource { return tenant_settings.NewTenantSettingsDataSource() },
 		func() datasource.DataSource { return licensing.NewBillingPoliciesDataSource() },
 		func() datasource.DataSource { return licensing.NewBillingPoliciesEnvironmetsDataSource() },
-<<<<<<< HEAD
 		func() datasource.DataSource { return locations.NewLocationsDataSource() },
-=======
 		func() datasource.DataSource { return auth.NewSecurityRolesDataSource() },
->>>>>>> 300d52ed
 	}
 }
 
