package powerplatform

import (
	"context"
	"os"

	"github.com/hashicorp/terraform-plugin-framework/datasource"
	"github.com/hashicorp/terraform-plugin-framework/path"
	"github.com/hashicorp/terraform-plugin-framework/provider"
	"github.com/hashicorp/terraform-plugin-framework/provider/schema"
	"github.com/hashicorp/terraform-plugin-framework/resource"
	"github.com/hashicorp/terraform-plugin-log/tflog"
	constants "github.com/microsoft/terraform-provider-power-platform/constants"
	api "github.com/microsoft/terraform-provider-power-platform/internal/powerplatform/api"
	config "github.com/microsoft/terraform-provider-power-platform/internal/powerplatform/config"
	application "github.com/microsoft/terraform-provider-power-platform/internal/powerplatform/services/application"
	connectors "github.com/microsoft/terraform-provider-power-platform/internal/powerplatform/services/connectors"
	dlp_policy "github.com/microsoft/terraform-provider-power-platform/internal/powerplatform/services/dlp_policy"
	environment "github.com/microsoft/terraform-provider-power-platform/internal/powerplatform/services/environment"
	licensing "github.com/microsoft/terraform-provider-power-platform/internal/powerplatform/services/licensing"
	managed_environment "github.com/microsoft/terraform-provider-power-platform/internal/powerplatform/services/managed_environment"
	powerapps "github.com/microsoft/terraform-provider-power-platform/internal/powerplatform/services/powerapps"
	solution "github.com/microsoft/terraform-provider-power-platform/internal/powerplatform/services/solution"
	tenant_settings "github.com/microsoft/terraform-provider-power-platform/internal/powerplatform/services/tenant_settings"
)

var _ provider.Provider = &PowerPlatformProvider{}

type PowerPlatformProvider struct {
	Config *config.ProviderConfig
	Api    *api.ApiClient
}

func NewPowerPlatformProvider(ctx context.Context, testModeEnabled ...bool) func() provider.Provider {
	cred := config.ProviderCredentials{}
	config := config.ProviderConfig{
		Credentials: &cred,
		Urls: config.ProviderConfigUrls{
			BapiUrl:          constants.BAPI_DOMAIN,
			PowerAppsUrl:     constants.POWERAPPS_API_DOMAIN,
			PowerPlatformUrl: constants.POWERPLATFORM_API_DOMAIN,
		},
	}

	if len(testModeEnabled) > 0 && testModeEnabled[0] {
		tflog.Warn(ctx, "Test mode enabled. Authentication requests will not be sent to the backend APIs.")
		config.Credentials.TestMode = true
	}

	return func() provider.Provider {

		p := &PowerPlatformProvider{
			Config: &config,
			Api:    api.NewApiClientBase(&config, api.NewAuthBase(&config)),
		}
		return p
	}
}

func (p *PowerPlatformProvider) Metadata(ctx context.Context, req provider.MetadataRequest, resp *provider.MetadataResponse) {
	resp.TypeName = "powerplatform"
}

func (p *PowerPlatformProvider) Schema(ctx context.Context, req provider.SchemaRequest, resp *provider.SchemaResponse) {
	tflog.Debug(ctx, "Schema request received")

	resp.Schema = schema.Schema{

		Description:         "The Power Platform Terraform Provider allows managing environments and other resources within Power Platform",
		MarkdownDescription: "The Power Platform Provider allows managing environments and other resources within [Power Platform](https://powerplatform.microsoft.com/)",
		Attributes: map[string]schema.Attribute{
			"use_cli": schema.BoolAttribute{
				Description:         "Flag to indicate whether to use the CLI for authentication",
				MarkdownDescription: "Flag to indicate whether to use the CLI for authentication. ",
				Optional:            true,
			},
			"tenant_id": schema.StringAttribute{
				Description:         "The id of the AAD tenant that Power Platform API uses to authenticate with",
				MarkdownDescription: "The id of the AAD tenant that Power Platform API uses to authenticate with",
				Optional:            true,
			},
			"client_id": schema.StringAttribute{
				Description:         "The client id of the Power Platform API app registration",
				MarkdownDescription: "The client id of the Power Platform API app registration",
				Optional:            true,
			},
			"client_secret": schema.StringAttribute{
				Description:         "The secret of the Power Platform API app registration",
				MarkdownDescription: "The secret of the Power Platform API app registration",
				Optional:            true,
				Sensitive:           true,
			},
<<<<<<< HEAD
			//OIDC fields
			"use_oidc": schema.BoolAttribute{
				Description:         "Allow OpenID Connect to be used for authentication",
				MarkdownDescription: "Allow OpenID Connect to be used for authentication",
				Optional:            true,
			},
			"oidc_request_token": schema.StringAttribute{
				Description: "The bearer token for the request to the OIDC provider. For use When authenticating as a Service Principal using OpenID Connect.",
				Optional:    true,
			},
			"oidc_request_url": schema.StringAttribute{
				Description: "The URL for the OIDC provider from which to request an ID token. For use When authenticating as a Service Principal using OpenID Connect.",
				Optional:    true,
			},
			"oidc_token": schema.StringAttribute{
				Description: "The OIDC ID token for use when authenticating as a Service Principal using OpenID Connect.",
				Optional:    true,
			},
			"oidc_token_file_path": schema.StringAttribute{
				Description: "The path to a file containing an OIDC ID token for use when authenticating as a Service Principal using OpenID Connect.",
				Optional:    true,
			},
=======
>>>>>>> 762ae18a
		},
	}
}

func (p *PowerPlatformProvider) Configure(ctx context.Context, req provider.ConfigureRequest, resp *provider.ConfigureResponse) {
	var config config.ProviderCredentialsModel

	tflog.Debug(ctx, "Configure request received")

	resp.Diagnostics.Append(req.Config.Get(ctx, &config)...)

	if resp.Diagnostics.HasError() {
		return
	}

	tenantId := ""
	envTenantId := os.Getenv("POWER_PLATFORM_TENANT_ID")
	if config.TenantId.IsNull() {
		tenantId = envTenantId
	} else {
		tenantId = config.TenantId.ValueString()
	}

	clientId := ""
	envClientId := os.Getenv("POWER_PLATFORM_CLIENT_ID")
	if config.ClientId.IsNull() {
		clientId = envClientId
<<<<<<< HEAD
	} else {
		clientId = config.ClientId.ValueString()
	}

	clientSecret := ""
	envSecret := os.Getenv("POWER_PLATFORM_CLIENT_SECRET")
	if config.ClientSecret.IsNull() {
		clientSecret = envSecret
	} else {
		clientSecret = config.ClientSecret.ValueString()
	}

	//Check for AzDO and GitHub environment variables
	oidcRequestUrl := ""
	envOidcRequestUrl := MultiEnvDefaultFunc([]string{"ARM_OIDC_REQUEST_URL", "ACTIONS_ID_TOKEN_REQUEST_URL"})
	if config.OidcRequestUrl.IsNull() {
		oidcRequestUrl = envOidcRequestUrl
=======
>>>>>>> 762ae18a
	} else {
		oidcRequestUrl = config.OidcRequestUrl.ValueString()
	}

	oidcRequestToken := ""
	envOidcRequestToken := MultiEnvDefaultFunc([]string{"ARM_OIDC_REQUEST_TOKEN", "ACTIONS_ID_TOKEN_REQUEST_TOKEN"})
	if config.OidcRequestToken.IsNull() {
		oidcRequestToken = envOidcRequestToken
	} else {
		oidcRequestToken = config.OidcRequestToken.ValueString()
	}

	oidcToken := ""
	envOidcToken := EnvDefaultFunc("ARM_OIDC_TOKEN", "")
	if config.OidcToken.IsNull() {
		oidcToken = envOidcToken
	} else {
		oidcToken = config.OidcToken.ValueString()
	}

<<<<<<< HEAD
	oidcTokenFilePath := ""
	envOidcTokenFilePath := EnvDefaultFunc("ARM_OIDC_TOKEN_FILE_PATH", "")
	if config.OidcTokenFilePath.IsNull() {
		oidcTokenFilePath = envOidcTokenFilePath
	} else {
		oidcTokenFilePath = config.OidcTokenFilePath.ValueString()
	}

	ctx = tflog.SetField(ctx, "use_cli", config.UseCli.ValueBool())
	ctx = tflog.SetField(ctx, "use_oidc", config.UseOidc.ValueBool())
	ctx = tflog.SetField(ctx, "power_platform_tenant_id", tenantId)
	ctx = tflog.SetField(ctx, "power_platform_client_id", clientId)
	ctx = tflog.SetField(ctx, "power_platform_client_secret", clientSecret)
	ctx = tflog.SetField(ctx, "oidc_request_url", oidcRequestUrl)
	ctx = tflog.SetField(ctx, "oidc_request_token", oidcRequestToken)
	ctx = tflog.SetField(ctx, "oidc_token", oidcToken)
	ctx = tflog.SetField(ctx, "oidc_token_file_path", oidcTokenFilePath)
	ctx = tflog.MaskFieldValuesWithFieldKeys(ctx, "power_platform_client_secret")
	ctx = tflog.MaskFieldValuesWithFieldKeys(ctx, "oidc_request_token")
	ctx = tflog.MaskFieldValuesWithFieldKeys(ctx, "oidc_token")
	ctx = tflog.MaskFieldValuesWithFieldKeys(ctx, "oidc_token_file_path")

	if config.UseCli.ValueBool() {
		p.Config.Credentials.UseCli = true
	} else if config.UseOidc.ValueBool() {
		p.Config.Credentials.UseOidc = true
		p.Config.Credentials.TenantId = tenantId
		p.Config.Credentials.ClientId = clientId
=======
	clientSecret := ""
	envSecret := os.Getenv("POWER_PLATFORM_CLIENT_SECRET")
	if config.ClientSecret.IsNull() {
		clientSecret = envSecret
	} else {
		clientSecret = config.ClientSecret.ValueString()
	}

	ctx = tflog.SetField(ctx, "use_cli", config.UseCli.ValueBool())
	ctx = tflog.SetField(ctx, "power_platform_tenant_id", tenantId)
	ctx = tflog.MaskFieldValuesWithFieldKeys(ctx, "power_platform_password")
	ctx = tflog.SetField(ctx, "power_platform_client_id", clientId)
	ctx = tflog.SetField(ctx, "power_platform_client_secret", clientSecret)
	ctx = tflog.MaskFieldValuesWithFieldKeys(ctx, "power_platform_client_secret")

	if config.UseCli.ValueBool() {
		p.Config.Credentials.UseCli = true
>>>>>>> 762ae18a
	} else {

		if clientId != "" && clientSecret != "" && tenantId != "" {
			p.Config.Credentials.TenantId = tenantId
			p.Config.Credentials.ClientId = clientId
			p.Config.Credentials.ClientSecret = clientSecret
		} else {
			if tenantId == "" {
				resp.Diagnostics.AddAttributeError(
					path.Root("tenant_id"),
					"Unknown API tenant id",
					"The provider cannot create the API client as there is an unknown configuration value for the tenant id. "+
						"Either target apply the source of the value first, set the value statically in the configuration, or use the POWER_PLATFORM_TENANT_ID environment variable.",
				)
			}
			if clientId == "" {
				resp.Diagnostics.AddAttributeError(
					path.Root("client_id"),
					"Unknown client id",
					"The provider cannot create the API client as there is an unknown configuration value for the client id. "+
						"Either target apply the source of the value first, set the value statically in the configuration, or use the POWER_PLATFORM_CLIENT_ID environment variable.",
				)
			}
			if clientSecret == "" {
				resp.Diagnostics.AddAttributeError(
					path.Root("client_secret"),
					"Unknown client secret",
					"The provider cannot create the API client as there is an unknown configuration value for the client secret. "+
						"Either target apply the source of the value first, set the value statically in the configuration, or use the POWER_PLATFORM_CLIENT_SECRET environment variable.",
				)
			}
		}
	}

	providerClient := api.ProviderClient{
		Config: p.Config,
		Api:    p.Api,
	}
	resp.DataSourceData = &providerClient
	resp.ResourceData = &providerClient

	tflog.Info(ctx, "Configured API client", map[string]any{"success": true})
}

func (p *PowerPlatformProvider) Resources(ctx context.Context) []func() resource.Resource {
	return []func() resource.Resource{
		func() resource.Resource { return environment.NewEnvironmentResource() },
		func() resource.Resource { return application.NewApplicationResource() },
		func() resource.Resource { return dlp_policy.NewDataLossPreventionPolicyResource() },
		func() resource.Resource { return solution.NewSolutionResource() },
		func() resource.Resource { return tenant_settings.NewTenantSettingsResource() },
		func() resource.Resource { return managed_environment.NewManagedEnvironmentResource() },
		func() resource.Resource { return licensing.NewBillingPolicyEnvironmentResource() },
		func() resource.Resource { return licensing.NewBillingPolicyResource() },
	}
}

func (p *PowerPlatformProvider) DataSources(ctx context.Context) []func() datasource.DataSource {
	return []func() datasource.DataSource{
		func() datasource.DataSource { return connectors.NewConnectorsDataSource() },
		func() datasource.DataSource { return application.NewApplicationsDataSource() },
		func() datasource.DataSource { return powerapps.NewPowerAppsDataSource() },
		func() datasource.DataSource { return environment.NewEnvironmentsDataSource() },
		func() datasource.DataSource { return solution.NewSolutionsDataSource() },
		func() datasource.DataSource { return dlp_policy.NewDataLossPreventionPolicyDataSource() },
		func() datasource.DataSource { return tenant_settings.NewTenantSettingsDataSource() },
		func() datasource.DataSource { return licensing.NewBillingPoliciesDataSource() },
		func() datasource.DataSource { return licensing.NewBillingPoliciesEnvironmetsDataSource() },
	}
}

//TODO figure out how to return these defaultfuncs to their former interface-based glory

// MultiEnvDefaultFunc is a helper function that returns the value of the first
// environment variable in the given list that returns a non-empty value. If
// none of the environment variables return a value, the default value is
// returned.
func MultiEnvDefaultFunc(ks []string) string {

	for _, k := range ks {
		if v := os.Getenv(k); v != "" {
			return v
		}
	}

	return ""
}

// EnvDefaultFunc is a helper function that returns the value of the
// given environment variable, if one exists, or the default value
// otherwise.
func EnvDefaultFunc(k string, dv interface{}) string {

	if v := os.Getenv(k); v != "" {
		return v
	}

	return ""
}<|MERGE_RESOLUTION|>--- conflicted
+++ resolved
@@ -90,8 +90,6 @@
 				Optional:            true,
 				Sensitive:           true,
 			},
-<<<<<<< HEAD
-			//OIDC fields
 			"use_oidc": schema.BoolAttribute{
 				Description:         "Allow OpenID Connect to be used for authentication",
 				MarkdownDescription: "Allow OpenID Connect to be used for authentication",
@@ -113,8 +111,7 @@
 				Description: "The path to a file containing an OIDC ID token for use when authenticating as a Service Principal using OpenID Connect.",
 				Optional:    true,
 			},
-=======
->>>>>>> 762ae18a
+
 		},
 	}
 }
@@ -142,7 +139,6 @@
 	envClientId := os.Getenv("POWER_PLATFORM_CLIENT_ID")
 	if config.ClientId.IsNull() {
 		clientId = envClientId
-<<<<<<< HEAD
 	} else {
 		clientId = config.ClientId.ValueString()
 	}
@@ -160,8 +156,7 @@
 	envOidcRequestUrl := MultiEnvDefaultFunc([]string{"ARM_OIDC_REQUEST_URL", "ACTIONS_ID_TOKEN_REQUEST_URL"})
 	if config.OidcRequestUrl.IsNull() {
 		oidcRequestUrl = envOidcRequestUrl
-=======
->>>>>>> 762ae18a
+
 	} else {
 		oidcRequestUrl = config.OidcRequestUrl.ValueString()
 	}
@@ -182,7 +177,6 @@
 		oidcToken = config.OidcToken.ValueString()
 	}
 
-<<<<<<< HEAD
 	oidcTokenFilePath := ""
 	envOidcTokenFilePath := EnvDefaultFunc("ARM_OIDC_TOKEN_FILE_PATH", "")
 	if config.OidcTokenFilePath.IsNull() {
@@ -211,25 +205,7 @@
 		p.Config.Credentials.UseOidc = true
 		p.Config.Credentials.TenantId = tenantId
 		p.Config.Credentials.ClientId = clientId
-=======
-	clientSecret := ""
-	envSecret := os.Getenv("POWER_PLATFORM_CLIENT_SECRET")
-	if config.ClientSecret.IsNull() {
-		clientSecret = envSecret
-	} else {
-		clientSecret = config.ClientSecret.ValueString()
-	}
-
-	ctx = tflog.SetField(ctx, "use_cli", config.UseCli.ValueBool())
-	ctx = tflog.SetField(ctx, "power_platform_tenant_id", tenantId)
-	ctx = tflog.MaskFieldValuesWithFieldKeys(ctx, "power_platform_password")
-	ctx = tflog.SetField(ctx, "power_platform_client_id", clientId)
-	ctx = tflog.SetField(ctx, "power_platform_client_secret", clientSecret)
-	ctx = tflog.MaskFieldValuesWithFieldKeys(ctx, "power_platform_client_secret")
-
-	if config.UseCli.ValueBool() {
-		p.Config.Credentials.UseCli = true
->>>>>>> 762ae18a
+
 	} else {
 
 		if clientId != "" && clientSecret != "" && tenantId != "" {
