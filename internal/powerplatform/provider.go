// Copyright (c) Microsoft Corporation.
// Licensed under the MIT license.

package powerplatform

import (
	"context"
	"os"

	azcloud "github.com/Azure/azure-sdk-for-go/sdk/azcore/cloud"
	"github.com/hashicorp/terraform-plugin-framework/datasource"
	"github.com/hashicorp/terraform-plugin-framework/path"
	"github.com/hashicorp/terraform-plugin-framework/provider"
	"github.com/hashicorp/terraform-plugin-framework/provider/schema"
	"github.com/hashicorp/terraform-plugin-framework/resource"
	"github.com/hashicorp/terraform-plugin-log/tflog"
	constants "github.com/microsoft/terraform-provider-power-platform/constants"
	api "github.com/microsoft/terraform-provider-power-platform/internal/powerplatform/api"
	config "github.com/microsoft/terraform-provider-power-platform/internal/powerplatform/config"
	application "github.com/microsoft/terraform-provider-power-platform/internal/powerplatform/services/application"
	auth "github.com/microsoft/terraform-provider-power-platform/internal/powerplatform/services/authorization"
	connectors "github.com/microsoft/terraform-provider-power-platform/internal/powerplatform/services/connectors"
	currencies "github.com/microsoft/terraform-provider-power-platform/internal/powerplatform/services/currencies"
	data_record "github.com/microsoft/terraform-provider-power-platform/internal/powerplatform/services/data_record"
	dlp_policy "github.com/microsoft/terraform-provider-power-platform/internal/powerplatform/services/dlp_policy"
	environment "github.com/microsoft/terraform-provider-power-platform/internal/powerplatform/services/environment"
	env_settings "github.com/microsoft/terraform-provider-power-platform/internal/powerplatform/services/environment_settings"
	environment_templates "github.com/microsoft/terraform-provider-power-platform/internal/powerplatform/services/environment_templates"
	languages "github.com/microsoft/terraform-provider-power-platform/internal/powerplatform/services/languages"
	licensing "github.com/microsoft/terraform-provider-power-platform/internal/powerplatform/services/licensing"
	locations "github.com/microsoft/terraform-provider-power-platform/internal/powerplatform/services/locations"
	managed_environment "github.com/microsoft/terraform-provider-power-platform/internal/powerplatform/services/managed_environment"
	powerapps "github.com/microsoft/terraform-provider-power-platform/internal/powerplatform/services/powerapps"
	solution "github.com/microsoft/terraform-provider-power-platform/internal/powerplatform/services/solution"
	tenant_settings "github.com/microsoft/terraform-provider-power-platform/internal/powerplatform/services/tenant_settings"
)

var _ provider.Provider = &PowerPlatformProvider{}

type PowerPlatformProvider struct {
	Config *config.ProviderConfig
	Api    *api.ApiClient
}

func NewPowerPlatformProvider(ctx context.Context, testModeEnabled ...bool) func() provider.Provider {
	cred := config.ProviderCredentials{}
	config := config.ProviderConfig{
		Credentials: &cred,
		Urls: config.ProviderConfigUrls{
			BapiUrl:            constants.PUBLIC_BAPI_DOMAIN,
			PowerAppsUrl:       constants.PUBLIC_POWERAPPS_API_DOMAIN,
			PowerAppsScope:     constants.PUBLIC_POWERAPPS_SCOPE,
			PowerPlatformUrl:   constants.PUBLIC_POWERPLATFORM_API_DOMAIN,
			PowerPlatformScope: constants.PUBLIC_POWERPLATFORM_API_SCOPE,
		},
		Cloud: azcloud.AzurePublic,
	}

	if len(testModeEnabled) > 0 && testModeEnabled[0] {
		tflog.Warn(ctx, "Test mode enabled. Authentication requests will not be sent to the backend APIs.")
		config.Credentials.TestMode = true
	}

	return func() provider.Provider {
		p := &PowerPlatformProvider{
			Config: &config,
			Api:    api.NewApiClientBase(&config, api.NewAuthBase(&config)),
		}
		return p
	}
}

func (p *PowerPlatformProvider) Metadata(ctx context.Context, req provider.MetadataRequest, resp *provider.MetadataResponse) {
	resp.TypeName = "powerplatform"
}

func (p *PowerPlatformProvider) Schema(ctx context.Context, req provider.SchemaRequest, resp *provider.SchemaResponse) {
	tflog.Debug(ctx, "Schema request received")

	resp.Schema = schema.Schema{

		Description:         "The Power Platform Terraform Provider allows managing environments and other resources within Power Platform",
		MarkdownDescription: "The Power Platform Provider allows managing environments and other resources within [Power Platform](https://powerplatform.microsoft.com/)",
		Attributes: map[string]schema.Attribute{
			"use_cli": schema.BoolAttribute{
				Description:         "Flag to indicate whether to use the CLI for authentication",
				MarkdownDescription: "Flag to indicate whether to use the CLI for authentication. ",
				Optional:            true,
			},
			"tenant_id": schema.StringAttribute{
				Description:         "The id of the AAD tenant that Power Platform API uses to authenticate with",
				MarkdownDescription: "The id of the AAD tenant that Power Platform API uses to authenticate with",
				Optional:            true,
			},
			"client_id": schema.StringAttribute{
				Description:         "The client id of the Power Platform API app registration",
				MarkdownDescription: "The client id of the Power Platform API app registration",
				Optional:            true,
			},
			"client_secret": schema.StringAttribute{
				Description:         "The secret of the Power Platform API app registration",
				MarkdownDescription: "The secret of the Power Platform API app registration",
				Optional:            true,
				Sensitive:           true,
			},
			"use_oidc": schema.BoolAttribute{
				Description:         "Allow OpenID Connect to be used for authentication",
				MarkdownDescription: "Allow OpenID Connect to be used for authentication",
				Optional:            true,
			},
			"oidc_request_token": schema.StringAttribute{
				Description: "The bearer token for the request to the OIDC provider. For use When authenticating as a Service Principal using OpenID Connect.",
				Optional:    true,
			},
			"oidc_request_url": schema.StringAttribute{
				Description: "The URL for the OIDC provider from which to request an ID token. For use When authenticating as a Service Principal using OpenID Connect.",
				Optional:    true,
			},
			"oidc_token": schema.StringAttribute{
				Description: "The OIDC ID token for use when authenticating as a Service Principal using OpenID Connect.",
				Optional:    true,
			},
			"oidc_token_file_path": schema.StringAttribute{
				Description: "The path to a file containing an OIDC ID token for use when authenticating as a Service Principal using OpenID Connect.",
				Optional:    true,
			},
			"cloud": schema.StringAttribute{
				Description:         "The cloud to use for authentication and Power Platform API requests. Default is `public`. Valid values are `public`, `gcc`, `gcchigh`, `china`, `dod`, `ex`, `rx`",
				MarkdownDescription: "The cloud to use for authentication and Power Platform API requests. Default is `public`. Valid values are `public`, `gcc`, `gcchigh`, `china`, `dod`, `ex`, `rx`",
				Optional:            true,
			},
			"telemetry_optout": schema.BoolAttribute{
				Description:         "Flag to indicate whether to opt out of telemetry. Default is `false`",
				MarkdownDescription: "Flag to indicate whether to opt out of telemetry. Default is `false`",
				Optional:            true,
			},
		},
	}
}

func (p *PowerPlatformProvider) Configure(ctx context.Context, req provider.ConfigureRequest, resp *provider.ConfigureResponse) {
	var config config.ProviderCredentialsModel

	tflog.Debug(ctx, "Configure request received")

	resp.Diagnostics.Append(req.Config.Get(ctx, &config)...)

	if resp.Diagnostics.HasError() {
		return
	}

	cloud := "public"
	envCloud := os.Getenv("POWER_PLATFORM_CLOUD")
	if config.Cloud.IsNull() && envCloud != "" {
		cloud = envCloud
	} else if !config.Cloud.IsNull() {
		cloud = config.Cloud.ValueString()
	}

	tenantId := ""
	envTenantId := os.Getenv("POWER_PLATFORM_TENANT_ID")
	if config.TenantId.IsNull() {
		tenantId = envTenantId
	} else {
		tenantId = config.TenantId.ValueString()
	}

	clientId := ""
	envClientId := os.Getenv("POWER_PLATFORM_CLIENT_ID")
	if config.ClientId.IsNull() {
		clientId = envClientId
	} else {
		clientId = config.ClientId.ValueString()
	}

	clientSecret := ""
	envSecret := os.Getenv("POWER_PLATFORM_CLIENT_SECRET")
	if config.ClientSecret.IsNull() {
		clientSecret = envSecret
	} else {
		clientSecret = config.ClientSecret.ValueString()
	}

<<<<<<< HEAD
	useOidc := false
	_, envUseOidc := os.LookupEnv("POWER_PLATFORM_USE_OIDC")
	if config.UseOidc.IsNull() {
		useOidc = envUseOidc
	} else {
		useOidc = config.UseOidc.ValueBool()
=======
	useCli := false
	_, envUseCli := os.LookupEnv("POWER_PLATFORM_USE_CLI")
	if config.UseCli.IsNull() {
		useCli = envUseCli
	} else {
		useCli = config.UseCli.ValueBool()
>>>>>>> 3a8996a2
	}

	//Check for AzDO and GitHub environment variables
	oidcRequestUrl := ""
	envOidcRequestUrl := MultiEnvDefaultFunc([]string{"ARM_OIDC_REQUEST_URL", "ACTIONS_ID_TOKEN_REQUEST_URL"})
	if config.OidcRequestUrl.IsNull() {
		oidcRequestUrl = envOidcRequestUrl
	} else {
		oidcRequestUrl = config.OidcRequestUrl.ValueString()
	}

	oidcRequestToken := ""
	envOidcRequestToken := MultiEnvDefaultFunc([]string{"ARM_OIDC_REQUEST_TOKEN", "ACTIONS_ID_TOKEN_REQUEST_TOKEN"})
	if config.OidcRequestToken.IsNull() {
		oidcRequestToken = envOidcRequestToken
	} else {
		oidcRequestToken = config.OidcRequestToken.ValueString()
	}

	oidcToken := ""
	envOidcToken := EnvDefaultFunc("ARM_OIDC_TOKEN", "")
	if config.OidcToken.IsNull() {
		oidcToken = envOidcToken
	} else {
		oidcToken = config.OidcToken.ValueString()
	}

	oidcTokenFilePath := ""
	envOidcTokenFilePath := EnvDefaultFunc("ARM_OIDC_TOKEN_FILE_PATH", "")
	if config.OidcTokenFilePath.IsNull() {
		oidcTokenFilePath = envOidcTokenFilePath
	} else {
		oidcTokenFilePath = config.OidcTokenFilePath.ValueString()
	}

<<<<<<< HEAD
	ctx = tflog.SetField(ctx, "use_cli", config.UseCli.ValueBool())
	ctx = tflog.SetField(ctx, "use_oidc", useOidc)
=======
	ctx = tflog.SetField(ctx, "use_cli", useCli)
	ctx = tflog.SetField(ctx, "use_oidc", config.UseOidc.ValueBool())
>>>>>>> 3a8996a2
	ctx = tflog.SetField(ctx, "cloud", cloud)
	ctx = tflog.SetField(ctx, "power_platform_tenant_id", tenantId)
	ctx = tflog.SetField(ctx, "power_platform_client_id", clientId)
	ctx = tflog.SetField(ctx, "power_platform_client_secret", clientSecret)
	ctx = tflog.SetField(ctx, "oidc_request_url", oidcRequestUrl)
	ctx = tflog.SetField(ctx, "oidc_request_token", oidcRequestToken)
	ctx = tflog.SetField(ctx, "oidc_token", oidcToken)
	ctx = tflog.SetField(ctx, "oidc_token_file_path", oidcTokenFilePath)
	ctx = tflog.SetField(ctx, "telemetry_optout", config.TelemetryOptout.ValueBool())
	ctx = tflog.MaskFieldValuesWithFieldKeys(ctx, "power_platform_client_secret")
	ctx = tflog.MaskFieldValuesWithFieldKeys(ctx, "oidc_request_token")
	ctx = tflog.MaskFieldValuesWithFieldKeys(ctx, "oidc_token")
	ctx = tflog.MaskFieldValuesWithFieldKeys(ctx, "oidc_token_file_path")

	if config.UseCli.ValueBool() {
		p.Config.Credentials.UseCli = true
	} else if config.UseOidc.ValueBool() {
		p.Config.Credentials.UseOidc = true
		p.Config.Credentials.TenantId = tenantId
		p.Config.Credentials.ClientId = clientId
		p.Config.Credentials.OidcRequestToken = oidcRequestToken
		p.Config.Credentials.OidcRequestUrl = oidcRequestUrl
		p.Config.Credentials.OidcToken = oidcToken
		p.Config.Credentials.OidcTokenFilePath = oidcTokenFilePath

	} else {

		if clientId != "" && clientSecret != "" && tenantId != "" {
			p.Config.Credentials.TenantId = tenantId
			p.Config.Credentials.ClientId = clientId
			p.Config.Credentials.ClientSecret = clientSecret
		} else {
			if tenantId == "" {
				resp.Diagnostics.AddAttributeError(
					path.Root("tenant_id"),
					"Unknown API tenant id",
					"The provider cannot create the API client as there is an unknown configuration value for the tenant id. "+
						"Either target apply the source of the value first, set the value statically in the configuration, or use the POWER_PLATFORM_TENANT_ID environment variable.",
				)
			}
			if clientId == "" {
				resp.Diagnostics.AddAttributeError(
					path.Root("client_id"),
					"Unknown client id",
					"The provider cannot create the API client as there is an unknown configuration value for the client id. "+
						"Either target apply the source of the value first, set the value statically in the configuration, or use the POWER_PLATFORM_CLIENT_ID environment variable.",
				)
			}
			if clientSecret == "" {
				resp.Diagnostics.AddAttributeError(
					path.Root("client_secret"),
					"Unknown client secret",
					"The provider cannot create the API client as there is an unknown configuration value for the client secret. "+
						"Either target apply the source of the value first, set the value statically in the configuration, or use the POWER_PLATFORM_CLIENT_SECRET environment variable.",
				)
			}
		}
	}

	switch cloud {
	case "public":
		p.Config.Urls.BapiUrl = constants.PUBLIC_BAPI_DOMAIN
		p.Config.Urls.PowerAppsUrl = constants.PUBLIC_POWERAPPS_API_DOMAIN
		p.Config.Urls.PowerAppsScope = constants.PUBLIC_POWERAPPS_SCOPE
		p.Config.Urls.PowerPlatformUrl = constants.PUBLIC_POWERPLATFORM_API_DOMAIN
		p.Config.Urls.PowerPlatformScope = constants.PUBLIC_POWERPLATFORM_API_SCOPE
		p.Config.Cloud = azcloud.AzurePublic
	case "gcc":
		p.Config.Urls.BapiUrl = constants.USGOV_BAPI_DOMAIN
		p.Config.Urls.PowerAppsUrl = constants.USGOV_POWERAPPS_API_DOMAIN
		p.Config.Urls.PowerAppsScope = constants.USGOV_POWERAPPS_SCOPE
		p.Config.Urls.PowerPlatformUrl = constants.USGOV_POWERPLATFORM_API_DOMAIN
		p.Config.Urls.PowerPlatformScope = constants.USGOV_POWERPLATFORM_API_SCOPE
		p.Config.Cloud = azcloud.AzurePublic //GCC uses public cloud for authentication
	case "gcchigh":
		p.Config.Urls.BapiUrl = constants.USGOVHIGH_BAPI_DOMAIN
		p.Config.Urls.PowerAppsUrl = constants.USGOVHIGH_POWERAPPS_API_DOMAIN
		p.Config.Urls.PowerAppsScope = constants.USGOVHIGH_POWERAPPS_SCOPE
		p.Config.Urls.PowerPlatformUrl = constants.USGOVHIGH_POWERPLATFORM_API_DOMAIN
		p.Config.Urls.PowerPlatformScope = constants.USGOVHIGH_POWERPLATFORM_API_SCOPE
		p.Config.Cloud = azcloud.AzureGovernment
	case "dod":
		p.Config.Urls.BapiUrl = constants.USDOD_BAPI_DOMAIN
		p.Config.Urls.PowerAppsUrl = constants.USDOD_POWERAPPS_API_DOMAIN
		p.Config.Urls.PowerAppsScope = constants.USDOD_POWERAPPS_SCOPE
		p.Config.Urls.PowerPlatformUrl = constants.USDOD_POWERPLATFORM_API_DOMAIN
		p.Config.Urls.PowerPlatformScope = constants.USDOD_POWERPLATFORM_API_SCOPE
		p.Config.Cloud = azcloud.AzureGovernment
	case "china":
		p.Config.Urls.BapiUrl = constants.CHINA_BAPI_DOMAIN
		p.Config.Urls.PowerAppsUrl = constants.CHINA_POWERAPPS_API_DOMAIN
		p.Config.Urls.PowerAppsScope = constants.CHINA_POWERAPPS_SCOPE
		p.Config.Urls.PowerPlatformUrl = constants.CHINA_POWERPLATFORM_API_DOMAIN
		p.Config.Urls.PowerPlatformScope = constants.CHINA_POWERPLATFORM_API_SCOPE
		p.Config.Cloud = azcloud.AzureChina
	case "ex":
		p.Config.Urls.BapiUrl = constants.EX_BAPI_DOMAIN
		p.Config.Urls.PowerAppsUrl = constants.EX_POWERAPPS_API_DOMAIN
		p.Config.Urls.PowerAppsScope = constants.EX_POWERAPPS_SCOPE
		p.Config.Urls.PowerPlatformUrl = constants.EX_POWERPLATFORM_API_DOMAIN
		p.Config.Urls.PowerPlatformScope = constants.EX_POWERPLATFORM_API_SCOPE
		p.Config.Cloud = azcloud.Configuration{
			ActiveDirectoryAuthorityHost: constants.EX_AUTHORITY_HOST,
			Services:                     map[azcloud.ServiceName]azcloud.ServiceConfiguration{},
		}
	case "rx":
		p.Config.Urls.BapiUrl = constants.RX_BAPI_DOMAIN
		p.Config.Urls.PowerAppsUrl = constants.RX_POWERAPPS_API_DOMAIN
		p.Config.Urls.PowerAppsScope = constants.RX_POWERAPPS_SCOPE
		p.Config.Urls.PowerPlatformUrl = constants.RX_POWERPLATFORM_API_DOMAIN
		p.Config.Urls.PowerPlatformScope = constants.RX_POWERPLATFORM_API_SCOPE
		p.Config.Cloud = azcloud.Configuration{
			ActiveDirectoryAuthorityHost: constants.RX_AUTHORITY_HOST,
			Services:                     map[azcloud.ServiceName]azcloud.ServiceConfiguration{},
		}
	default:
		resp.Diagnostics.AddAttributeError(
			path.Root("cloud"),
			"Unknown cloud",
			"The provider cannot create the API client as there is an unknown configuration value for `cloud`. "+
				"Either set the value in the provider configuration or use the POWER_PLATFORM_CLOUD environment variable.",
		)
	}

	p.Config.TelemetryOptout = config.TelemetryOptout.ValueBool()

	providerClient := api.ProviderClient{
		Config: p.Config,
		Api:    p.Api,
	}
	resp.DataSourceData = &providerClient
	resp.ResourceData = &providerClient

	tflog.Info(ctx, "Configured API client", map[string]any{"success": true})
}

func (p *PowerPlatformProvider) Resources(ctx context.Context) []func() resource.Resource {
	return []func() resource.Resource{
		func() resource.Resource { return environment.NewEnvironmentResource() },
		func() resource.Resource { return application.NewEnvironmentApplicationPackageInstallResource() },
		func() resource.Resource { return dlp_policy.NewDataLossPreventionPolicyResource() },
		func() resource.Resource { return solution.NewSolutionResource() },
		func() resource.Resource { return tenant_settings.NewTenantSettingsResource() },
		func() resource.Resource { return managed_environment.NewManagedEnvironmentResource() },
		func() resource.Resource { return licensing.NewBillingPolicyEnvironmentResource() },
		func() resource.Resource { return licensing.NewBillingPolicyResource() },
		func() resource.Resource { return auth.NewUserResource() },
		func() resource.Resource { return data_record.NewDataRecordResource() },
		func() resource.Resource { return env_settings.NewEnvironmentSettingsResource() },
	}
}

func (p *PowerPlatformProvider) DataSources(ctx context.Context) []func() datasource.DataSource {
	return []func() datasource.DataSource{
		func() datasource.DataSource { return connectors.NewConnectorsDataSource() },
		func() datasource.DataSource { return application.NewEnvironmentApplicationPackagesDataSource() },
		func() datasource.DataSource { return powerapps.NewEnvironmentPowerAppsDataSource() },
		func() datasource.DataSource { return environment.NewEnvironmentsDataSource() },
		func() datasource.DataSource { return environment_templates.NewEnvironmentTemplatesDataSource() },
		func() datasource.DataSource { return solution.NewSolutionsDataSource() },
		func() datasource.DataSource { return dlp_policy.NewDataLossPreventionPolicyDataSource() },
		func() datasource.DataSource { return tenant_settings.NewTenantSettingsDataSource() },
		func() datasource.DataSource { return licensing.NewBillingPoliciesDataSource() },
		func() datasource.DataSource { return licensing.NewBillingPoliciesEnvironmetsDataSource() },
		func() datasource.DataSource { return env_settings.NewEnvironmentSettingsDataSource() },
		func() datasource.DataSource { return locations.NewLocationsDataSource() },
		func() datasource.DataSource { return languages.NewLanguagesDataSource() },
		func() datasource.DataSource { return currencies.NewCurrenciesDataSource() },
		func() datasource.DataSource { return auth.NewSecurityRolesDataSource() },
		func() datasource.DataSource { return application.NewTenantApplicationPackagesDataSource() },
	}
}

//TODO figure out how to return these defaultfuncs to their former interface-based glory

// MultiEnvDefaultFunc is a helper function that returns the value of the first
// environment variable in the given list that returns a non-empty value. If
// none of the environment variables return a value, the default value is
// returned.
func MultiEnvDefaultFunc(ks []string) string {

	for _, k := range ks {
		if v := os.Getenv(k); v != "" {
			return v
		}
	}
	return ""
}

// EnvDefaultFunc is a helper function that returns the value of the
// given environment variable, if one exists, or the default value
// otherwise.
func EnvDefaultFunc(k string, dv interface{}) string {

	if v := os.Getenv(k); v != "" {
		return v
	}
	return ""
}<|MERGE_RESOLUTION|>--- conflicted
+++ resolved
@@ -181,21 +181,19 @@
 		clientSecret = config.ClientSecret.ValueString()
 	}
 
-<<<<<<< HEAD
 	useOidc := false
 	_, envUseOidc := os.LookupEnv("POWER_PLATFORM_USE_OIDC")
 	if config.UseOidc.IsNull() {
 		useOidc = envUseOidc
 	} else {
 		useOidc = config.UseOidc.ValueBool()
-=======
-	useCli := false
+
+  useCli := false
 	_, envUseCli := os.LookupEnv("POWER_PLATFORM_USE_CLI")
 	if config.UseCli.IsNull() {
 		useCli = envUseCli
 	} else {
 		useCli = config.UseCli.ValueBool()
->>>>>>> 3a8996a2
 	}
 
 	//Check for AzDO and GitHub environment variables
@@ -231,13 +229,8 @@
 		oidcTokenFilePath = config.OidcTokenFilePath.ValueString()
 	}
 
-<<<<<<< HEAD
-	ctx = tflog.SetField(ctx, "use_cli", config.UseCli.ValueBool())
 	ctx = tflog.SetField(ctx, "use_oidc", useOidc)
-=======
 	ctx = tflog.SetField(ctx, "use_cli", useCli)
-	ctx = tflog.SetField(ctx, "use_oidc", config.UseOidc.ValueBool())
->>>>>>> 3a8996a2
 	ctx = tflog.SetField(ctx, "cloud", cloud)
 	ctx = tflog.SetField(ctx, "power_platform_tenant_id", tenantId)
 	ctx = tflog.SetField(ctx, "power_platform_client_id", clientId)
