package powerplatform

import (
	"net/http"
	"regexp"
	"testing"

	"github.com/hashicorp/terraform-plugin-testing/helper/resource"
	"github.com/jarcoal/httpmock"
	powerplatform_helpers "github.com/microsoft/terraform-provider-power-platform/internal/powerplatform/helpers"
	mock_helpers "github.com/microsoft/terraform-provider-power-platform/internal/powerplatform/mocks"
)

func TestAccEnvironmentsDataSource(t *testing.T) {
	resource.Test(t, resource.TestCase{
		PreCheck:                 func() { TestAccPreCheck(t) },
		ProtoV6ProviderFactories: TestAccProtoV6ProviderFactories,
		Steps: []resource.TestStep{
			{
				Config: ProviderConfig + `
				data "powerplatform_environments" "all" {}`,

				Check: resource.ComposeAggregateTestCheckFunc(
					//Verify placeholder id attribute
					resource.TestMatchResourceAttr("data.powerplatform_environments.all", "id", regexp.MustCompile(`^[1-9]\d*$`)),

					// Verify the first power app to ensure all attributes are set
					resource.TestMatchResourceAttr("data.powerplatform_environments.all", "environments.0.display_name", regexp.MustCompile(powerplatform_helpers.StringRegex)),
					resource.TestMatchResourceAttr("data.powerplatform_environments.all", "environments.0.domain", regexp.MustCompile(powerplatform_helpers.StringRegex)),
					resource.TestMatchResourceAttr("data.powerplatform_environments.all", "environments.0.environment_name", regexp.MustCompile(powerplatform_helpers.GuidRegex)),
					resource.TestMatchResourceAttr("data.powerplatform_environments.all", "environments.0.environment_type", regexp.MustCompile(`^(Default|Sandbox|Developer)$`)),
					resource.TestMatchResourceAttr("data.powerplatform_environments.all", "environments.0.language_code", regexp.MustCompile(`^(1033|1031)$`)),
					resource.TestMatchResourceAttr("data.powerplatform_environments.all", "environments.0.organization_id", regexp.MustCompile(powerplatform_helpers.GuidRegex)),
					resource.TestMatchResourceAttr("data.powerplatform_environments.all", "environments.0.security_group_id", regexp.MustCompile(powerplatform_helpers.GuidOrEmptyValueRegex)),
					resource.TestMatchResourceAttr("data.powerplatform_environments.all", "environments.0.url", regexp.MustCompile(powerplatform_helpers.UrlValidStringRegex)),
					resource.TestMatchResourceAttr("data.powerplatform_environments.all", "environments.0.location", regexp.MustCompile(`^(unitedstates|europe)$`)),
					resource.TestMatchResourceAttr("data.powerplatform_environments.all", "environments.0.version", regexp.MustCompile(powerplatform_helpers.VersionRegex)),
					resource.TestMatchResourceAttr("data.powerplatform_environments.all", "environments.0.currency_code", regexp.MustCompile(powerplatform_helpers.StringRegex)),
				),
			},
		},
	})
}

func TestUnitEnvironmentsDataSource_Validate_Read(t *testing.T) {

	httpmock.Activate()
	defer httpmock.DeactivateAndReset()
	mock_helpers.ActivateOAuthHttpMocks()
	mock_helpers.ActivateEnvironmentHttpMocks()

	httpmock.RegisterResponder("GET", `https://api.bap.microsoft.com/providers/Microsoft.BusinessAppPlatform/scopes/admin/environments?api-version=2023-06-01`,
		func(req *http.Request) (*http.Response, error) {
			return httpmock.NewStringResponse(http.StatusOK, httpmock.File("tests/datasource_environment_test/Validate_Read/get_environments.json").String()), nil
		})

	httpmock.RegisterResponder("GET", `https://api.bap.microsoft.com/providers/Microsoft.BusinessAppPlatform/scopes/admin/environments/00000000-0000-0000-0000-000000000001?%24expand=permissions%2Cproperties.capacity&api-version=2023-06-01`,
		func(req *http.Request) (*http.Response, error) {
			return httpmock.NewStringResponse(http.StatusOK, httpmock.File("tests/datasource_environment_test/Validate_Read/get_environment_00000000-0000-0000-0000-000000000001.json").String()), nil
		})

	httpmock.RegisterResponder("GET", `https://api.bap.microsoft.com/providers/Microsoft.BusinessAppPlatform/scopes/admin/environments/00000000-0000-0000-0000-000000000002?%24expand=permissions%2Cproperties.capacity&api-version=2023-06-01`,
		func(req *http.Request) (*http.Response, error) {
			return httpmock.NewStringResponse(http.StatusOK, httpmock.File("tests/datasource_environment_test/Validate_Read/get_environment_00000000-0000-0000-0000-000000000002.json").String()), nil
		})

	resource.Test(t, resource.TestCase{
		IsUnitTest:               true,
		ProtoV6ProviderFactories: TestAccProtoV6ProviderFactories,
		Steps: []resource.TestStep{
			{
<<<<<<< HEAD
				Config: UniTestsProviderConfig + `
=======
				Config: UnitTestsProviderConfig + `
>>>>>>> d15833f1
				data "powerplatform_environments" "all" {}`,

				Check: resource.ComposeTestCheckFunc(
					resource.TestMatchResourceAttr("data.powerplatform_environments.all", "id", regexp.MustCompile(`^[1-9]\d*$`)),

					resource.TestCheckResourceAttr("data.powerplatform_environments.all", "environments.#", "2"),

					resource.TestCheckResourceAttr("data.powerplatform_environments.all", "environments.0.display_name", "Admin AdminOnMicrosoft's Environment"),
					resource.TestCheckResourceAttr("data.powerplatform_environments.all", "environments.0.domain", "00000000-0000-0000-0000-000000000001"),
					resource.TestCheckResourceAttr("data.powerplatform_environments.all", "environments.0.environment_name", "00000000-0000-0000-0000-000000000001"),
					resource.TestCheckResourceAttr("data.powerplatform_environments.all", "environments.0.environment_type", "Developer"),
					resource.TestCheckResourceAttr("data.powerplatform_environments.all", "environments.0.language_code", "1033"),
					resource.TestCheckResourceAttr("data.powerplatform_environments.all", "environments.0.organization_id", "6450637c-f9a8-4988-8cf7-b03723d51ab7"),
					resource.TestCheckResourceAttr("data.powerplatform_environments.all", "environments.0.security_group_id", ""),
					resource.TestCheckResourceAttr("data.powerplatform_environments.all", "environments.0.url", "https://00000000-0000-0000-0000-000000000001.crm4.dynamics.com/"),
					resource.TestCheckResourceAttr("data.powerplatform_environments.all", "environments.0.location", "europe"),
					resource.TestCheckResourceAttr("data.powerplatform_environments.all", "environments.0.version", "9.2.23092.00206"),
					resource.TestCheckResourceAttr("data.powerplatform_environments.all", "environments.0.linked_app_type", ""),
					resource.TestCheckResourceAttr("data.powerplatform_environments.all", "environments.0.linked_app_id", ""),
					resource.TestCheckResourceAttr("data.powerplatform_environments.all", "environments.0.linked_app_url", ""),
					resource.TestCheckResourceAttr("data.powerplatform_environments.all", "environments.0.currency_code", "PLN"),
				),
			},
		},
	})
}<|MERGE_RESOLUTION|>--- conflicted
+++ resolved
@@ -69,11 +69,7 @@
 		ProtoV6ProviderFactories: TestAccProtoV6ProviderFactories,
 		Steps: []resource.TestStep{
 			{
-<<<<<<< HEAD
-				Config: UniTestsProviderConfig + `
-=======
 				Config: UnitTestsProviderConfig + `
->>>>>>> d15833f1
 				data "powerplatform_environments" "all" {}`,
 
 				Check: resource.ComposeTestCheckFunc(
