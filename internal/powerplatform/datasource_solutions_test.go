package powerplatform

import (
	"net/http"
	"regexp"
	"testing"

	"github.com/hashicorp/terraform-plugin-testing/helper/resource"
	"github.com/jarcoal/httpmock"
	powerplatform_helpers "github.com/microsoft/terraform-provider-power-platform/internal/powerplatform/helpers"
	mock_helpers "github.com/microsoft/terraform-provider-power-platform/internal/powerplatform/mocks"
)

func TestUnitSolutionsDataSource_Validate_Read(t *testing.T) {
	httpmock.Activate()
	defer httpmock.DeactivateAndReset()
	mock_helpers.ActivateOAuthHttpMocks()
	mock_helpers.ActivateEnvironmentHttpMocks()

	httpmock.RegisterResponder("GET", `https://api.bap.microsoft.com/providers/Microsoft.BusinessAppPlatform/scopes/admin/environments?api-version=2023-06-01`,
		func(req *http.Request) (*http.Response, error) {
			return httpmock.NewStringResponse(http.StatusOK, httpmock.File("tests/datasource_solutions_test/Validate_Read/get_environments.json").String()), nil
		})

	httpmock.RegisterResponder("GET", `https://api.bap.microsoft.com/providers/Microsoft.BusinessAppPlatform/scopes/admin/environments/00000000-0000-0000-0000-000000000001?%24expand=permissions%2Cproperties.capacity&api-version=2023-06-01`,
		func(req *http.Request) (*http.Response, error) {
			return httpmock.NewStringResponse(http.StatusOK, httpmock.File("tests/datasource_solutions_test/Validate_Read/get_environment_00000000-0000-0000-0000-000000000001.json").String()), nil
		})

	httpmock.RegisterResponder("GET", `https://00000000-0000-0000-0000-000000000001.crm4.dynamics.com/api/data/v9.2/solutions?%24expand=publisherid&%24filter=%28isvisible+eq+true%29&%24orderby=createdon+desc`,
		func(req *http.Request) (*http.Response, error) {
			return httpmock.NewStringResponse(http.StatusOK, httpmock.File("tests/datasource_solutions_test/Validate_Read/get_solution.json").String()), nil
		})

	resource.Test(t, resource.TestCase{
		IsUnitTest:               true,
		ProtoV6ProviderFactories: TestAccProtoV6ProviderFactories,
		Steps: []resource.TestStep{
			{
<<<<<<< HEAD
				Config: UniTestsProviderConfig + `
=======
				Config: UnitTestsProviderConfig + `
>>>>>>> d15833f1
				data "powerplatform_solutions" "all" {
					environment_name = "00000000-0000-0000-0000-000000000001"
				}`,

				Check: resource.ComposeAggregateTestCheckFunc(
					resource.TestMatchResourceAttr("data.powerplatform_solutions.all", "id", regexp.MustCompile(`^[1-9]\d*$`)),
					resource.TestCheckResourceAttr("data.powerplatform_solutions.all", "solutions.#", "1"),
					resource.TestCheckResourceAttr("data.powerplatform_solutions.all", "solutions.0.name", "ProductivityToolsAnchor"),
					resource.TestCheckResourceAttr("data.powerplatform_solutions.all", "solutions.0.environment_name", "00000000-0000-0000-0000-000000000001"),
					resource.TestCheckResourceAttr("data.powerplatform_solutions.all", "solutions.0.display_name", "ProductivityTools"),
					resource.TestCheckResourceAttr("data.powerplatform_solutions.all", "solutions.0.created_time", "2023-10-10T08:09:56Z"),
					resource.TestCheckResourceAttr("data.powerplatform_solutions.all", "solutions.0.modified_time", "2023-10-10T08:09:58Z"),
					resource.TestCheckResourceAttr("data.powerplatform_solutions.all", "solutions.0.install_time", "2023-10-10T08:09:56Z"),
					resource.TestCheckResourceAttr("data.powerplatform_solutions.all", "solutions.0.is_managed", "true"),
					resource.TestCheckResourceAttr("data.powerplatform_solutions.all", "solutions.0.version", "9.2.1.1020"),
					resource.TestCheckResourceAttr("data.powerplatform_solutions.all", "solutions.0.id", "70edca66-e4c2-4384-92e0-4300465c1894"),
				),
			},
		},
	})
}

func TestAccSolutionsDataSource_Validate_Read(t *testing.T) {

	resource.Test(t, resource.TestCase{
		PreCheck:                 func() { TestAccPreCheck(t) },
		ProtoV6ProviderFactories: TestAccProtoV6ProviderFactories,
		Steps: []resource.TestStep{
			{
				Config: ProviderConfig + `
				resource "powerplatform_environment" "development" {
					display_name     = "testaccsolutionsdatasource"
					location         = "europe"
					language_code    = "1033"
					currency_code    = "USD"
					environment_type = "Sandbox"
					domain           = "testaccsolutionsdatasource"
					security_group_id = "00000000-0000-0000-0000-000000000000"
				}

				data "powerplatform_solutions" "all" {
					environment_name = powerplatform_environment.development.environment_name
				}`,

				Check: resource.ComposeAggregateTestCheckFunc(
					//Verify placeholder id attribute
					resource.TestMatchResourceAttr("data.powerplatform_solutions.all", "id", regexp.MustCompile(`^[1-9]\d*$`)),

					// Verify the first power app to ensure all attributes are set
					resource.TestMatchResourceAttr("data.powerplatform_solutions.all", "solutions.0.name", regexp.MustCompile(powerplatform_helpers.StringRegex)),
					resource.TestMatchResourceAttr("data.powerplatform_solutions.all", "solutions.0.environment_name", regexp.MustCompile(powerplatform_helpers.GuidRegex)),
					resource.TestMatchResourceAttr("data.powerplatform_solutions.all", "solutions.0.display_name", regexp.MustCompile(powerplatform_helpers.StringRegex)),
					resource.TestMatchResourceAttr("data.powerplatform_solutions.all", "solutions.0.created_time", regexp.MustCompile(powerplatform_helpers.TimeRegex)),
					resource.TestMatchResourceAttr("data.powerplatform_solutions.all", "solutions.0.modified_time", regexp.MustCompile(powerplatform_helpers.TimeRegex)),
					resource.TestMatchResourceAttr("data.powerplatform_solutions.all", "solutions.0.install_time", regexp.MustCompile(powerplatform_helpers.TimeRegex)),
					resource.TestMatchResourceAttr("data.powerplatform_solutions.all", "solutions.0.is_managed", regexp.MustCompile(`^(true|false)$`)),
					resource.TestMatchResourceAttr("data.powerplatform_solutions.all", "solutions.0.version", regexp.MustCompile(powerplatform_helpers.VersionRegex)),
					resource.TestMatchResourceAttr("data.powerplatform_solutions.all", "solutions.0.id", regexp.MustCompile(powerplatform_helpers.GuidRegex)),
				),
			},
		},
	})
}<|MERGE_RESOLUTION|>--- conflicted
+++ resolved
@@ -37,11 +37,7 @@
 		ProtoV6ProviderFactories: TestAccProtoV6ProviderFactories,
 		Steps: []resource.TestStep{
 			{
-<<<<<<< HEAD
-				Config: UniTestsProviderConfig + `
-=======
 				Config: UnitTestsProviderConfig + `
->>>>>>> d15833f1
 				data "powerplatform_solutions" "all" {
 					environment_name = "00000000-0000-0000-0000-000000000001"
 				}`,
