// Copyright (c) Microsoft Corporation.
// Licensed under the MIT license.

package capacity_test

import (
	"net/http"
	"testing"

	"github.com/hashicorp/terraform-plugin-testing/helper/resource"
	"github.com/jarcoal/httpmock"
	"github.com/microsoft/terraform-provider-power-platform/internal/powerplatform/constants"
	"github.com/microsoft/terraform-provider-power-platform/internal/powerplatform/mocks"
)

func TestUnitTenantCapacityDataSource_Validate_Read(t *testing.T) {
<<<<<<< HEAD

=======
>>>>>>> 8d0f002b
	httpmock.Activate()
	defer httpmock.DeactivateAndReset()

	httpmock.RegisterResponder("GET", `https://licensing.powerplatform.microsoft.com/v0.1-alpha/tenants/00000000-0000-0000-0000-000000000001/TenantCapacity`,
		func(req *http.Request) (*http.Response, error) {
			return httpmock.NewStringResponse(http.StatusOK, httpmock.File("tests/datasource/Validate_Read/get_tenant_capacity.json").String()), nil
		})

	resource.Test(t, resource.TestCase{
		IsUnitTest:               true,
		ProtoV6ProviderFactories: mocks.TestUnitTestProtoV6ProviderFactories,
		Steps: []resource.TestStep{
			{
				Config: constants.TestsUnitProviderConfig + `
				data "powerplatform_tenant_capacity" "capacity" {
					tenant_id = "00000000-0000-0000-0000-000000000001"
					}`,

				Check: resource.ComposeAggregateTestCheckFunc(
					resource.TestCheckResourceAttr("data.powerplatform_tenant_capacity.capacity", "tenant_id", "00000000-0000-0000-0000-000000000001"),
					resource.TestCheckResourceAttr("data.powerplatform_tenant_capacity.capacity", "license_model_type", "StorageDriven"),
					resource.TestCheckResourceAttr("data.powerplatform_tenant_capacity.capacity", "tenant_capacities.0.capacity_type", "Database"),
					resource.TestCheckResourceAttr("data.powerplatform_tenant_capacity.capacity", "tenant_capacities.0.capacity_units", "MB"),
					resource.TestCheckResourceAttr("data.powerplatform_tenant_capacity.capacity", "tenant_capacities.0.total_capacity", "11264"),
					resource.TestCheckResourceAttr("data.powerplatform_tenant_capacity.capacity", "tenant_capacities.0.max_capacity", "0"),
					resource.TestCheckResourceAttr("data.powerplatform_tenant_capacity.capacity", "tenant_capacities.0.consumption.actual", "2101.093994140625"),
					resource.TestCheckResourceAttr("data.powerplatform_tenant_capacity.capacity", "tenant_capacities.0.consumption.rated", "0"),
					resource.TestCheckResourceAttr("data.powerplatform_tenant_capacity.capacity", "tenant_capacities.0.status", "Available"),
					resource.TestCheckResourceAttr("data.powerplatform_tenant_capacity.capacity", "tenant_capacities.0.consumption.actual_updated_on", "2024-08-28T18:55:26.0217309+00:00"),
					resource.TestCheckResourceAttr("data.powerplatform_tenant_capacity.capacity", "tenant_capacities.0.consumption.rated_updated_on", "2024-08-28T18:55:26.0217309+00:00"),
				),
			},
		},
	})
}

func TestAccTenantCapacityDataSource_Validate_Read(t *testing.T) {
	resource.Test(t, resource.TestCase{
		ProtoV6ProviderFactories: mocks.TestAccProtoV6ProviderFactories,
		Steps: []resource.TestStep{
			{
				Config: constants.TestsAcceptanceProviderConfig + `
				data "powerplatform_tenant" "tenant" {}

				data "powerplatform_tenant_capacity" "capacity" {
					tenant_id = data.powerplatform_tenant.tenant.tenant_id
				}`,

				Check: resource.ComposeAggregateTestCheckFunc(
					resource.TestCheckResourceAttrSet("data.powerplatform_tenant_capacity.capacity", "tenant_id"),
					resource.TestCheckResourceAttrSet("data.powerplatform_tenant_capacity.capacity", "license_model_type"),
					resource.TestCheckResourceAttrSet("data.powerplatform_tenant_capacity.capacity", "tenant_capacities.0.capacity_type"),
					resource.TestCheckResourceAttrSet("data.powerplatform_tenant_capacity.capacity", "tenant_capacities.0.capacity_units"),
					resource.TestCheckResourceAttrSet("data.powerplatform_tenant_capacity.capacity", "tenant_capacities.0.total_capacity"),
					resource.TestCheckResourceAttrSet("data.powerplatform_tenant_capacity.capacity", "tenant_capacities.0.max_capacity"),
					resource.TestCheckResourceAttrSet("data.powerplatform_tenant_capacity.capacity", "tenant_capacities.0.consumption.actual"),
					resource.TestCheckResourceAttrSet("data.powerplatform_tenant_capacity.capacity", "tenant_capacities.0.consumption.rated"),
					resource.TestCheckResourceAttrSet("data.powerplatform_tenant_capacity.capacity", "tenant_capacities.0.consumption.actual_updated_on"),
					resource.TestCheckResourceAttrSet("data.powerplatform_tenant_capacity.capacity", "tenant_capacities.0.consumption.rated_updated_on"),
					resource.TestCheckResourceAttrSet("data.powerplatform_tenant_capacity.capacity", "tenant_capacities.0.status"),
				),
			},
		},
	})
}<|MERGE_RESOLUTION|>--- conflicted
+++ resolved
@@ -14,10 +14,6 @@
 )
 
 func TestUnitTenantCapacityDataSource_Validate_Read(t *testing.T) {
-<<<<<<< HEAD
-
-=======
->>>>>>> 8d0f002b
 	httpmock.Activate()
 	defer httpmock.DeactivateAndReset()
 
