--- conflicted
+++ resolved
@@ -249,15 +249,14 @@
 		},
 	}
 
-<<<<<<< HEAD
 	if !plan.BillingPolicyId.IsNull() && plan.BillingPolicyId.ValueString() != "" {
 		envToCreate.Properties.BillingPolicy = BillingPolicyDto{
 			Id: plan.BillingPolicyId.ValueString(),
 		}
-=======
+    
 	if plan.Domain.ValueString() != "" && !plan.Domain.IsNull() {
 		envToCreate.Properties.LinkedEnvironmentMetadata.DomainName = plan.Domain.ValueString()
->>>>>>> 64348770
+
 	}
 
 	envDto, err := r.EnvironmentClient.CreateEnvironment(ctx, envToCreate)
@@ -387,7 +386,41 @@
 			},
 		},
 	}
-<<<<<<< HEAD
+  
+	if !plan.BillingPolicyId.IsNull() && plan.BillingPolicyId.ValueString() != "" {
+		envToUpdate.Properties.BillingPolicy = BillingPolicyDto{
+			Id: plan.BillingPolicyId.ValueString(),
+		}
+	}
+
+	if !state.BillingPolicyId.IsNull() &&
+		!state.BillingPolicyId.IsUnknown() &&
+		state.BillingPolicyId.ValueString() != "" {
+
+		tflog.Debug(ctx, fmt.Sprintf("Removing environment %s from billing policy %s", state.Id.ValueString(), state.BillingPolicyId.ValueString()))
+		err := r.LicensingClient.RemoveEnvironmentsToBillingPolicy(ctx, state.BillingPolicyId.ValueString(), []string{state.Id.ValueString()})
+		if err != nil {
+			resp.Diagnostics.AddError(fmt.Sprintf("Error when removing environment %s from billing policy %s", state.Id.ValueString(), state.BillingPolicyId.ValueString()), err.Error())
+			return
+		}
+	}
+
+	if !plan.BillingPolicyId.IsNull() &&
+		!plan.BillingPolicyId.IsUnknown() &&
+		plan.BillingPolicyId.ValueString() != "" {
+
+		tflog.Debug(ctx, fmt.Sprintf("Adding environment %s to billing policy %s", plan.Id.ValueString(), plan.BillingPolicyId.ValueString()))
+		err := r.LicensingClient.AddEnvironmentsToBillingPolicy(ctx, plan.BillingPolicyId.ValueString(), []string{plan.Id.ValueString()})
+		if err != nil {
+			resp.Diagnostics.AddError(fmt.Sprintf("Error when adding environment %s to billing policy %s", plan.Id.ValueString(), plan.BillingPolicyId.ValueString()), err.Error())
+			return
+		}
+	}
+
+	if state.Domain.ValueString() != plan.Domain.ValueString() && !plan.Domain.IsNull() && plan.Domain.ValueString() != "" {
+		envToUpdate.Properties.LinkedEnvironmentMetadata.DomainName = plan.Domain.ValueString()
+	}
+
 	if !plan.LinkedAppId.IsNull() && plan.LinkedAppId.ValueString() != "" {
 		envToUpdate.Properties.LinkedAppMetadata = &LinkedAppMetadataDto{
 			Type: plan.LinkedAppType.ValueString(),
@@ -397,53 +430,7 @@
 	} else {
 		envToUpdate.Properties.LinkedAppMetadata = nil
 	}
-	if !plan.BillingPolicyId.IsNull() && plan.BillingPolicyId.ValueString() != "" {
-		envToUpdate.Properties.BillingPolicy = BillingPolicyDto{
-			Id: plan.BillingPolicyId.ValueString(),
-		}
-	}
-
-	if !state.BillingPolicyId.IsNull() &&
-		!state.BillingPolicyId.IsUnknown() &&
-		state.BillingPolicyId.ValueString() != "" {
-
-		tflog.Debug(ctx, fmt.Sprintf("Removing environment %s from billing policy %s", state.Id.ValueString(), state.BillingPolicyId.ValueString()))
-		err := r.LicensingClient.RemoveEnvironmentsToBillingPolicy(ctx, state.BillingPolicyId.ValueString(), []string{state.Id.ValueString()})
-		if err != nil {
-			resp.Diagnostics.AddError(fmt.Sprintf("Error when removing environment %s from billing policy %s", state.Id.ValueString(), state.BillingPolicyId.ValueString()), err.Error())
-			return
-		}
-	}
-
-	if !plan.BillingPolicyId.IsNull() &&
-		!plan.BillingPolicyId.IsUnknown() &&
-		plan.BillingPolicyId.ValueString() != "" {
-
-		tflog.Debug(ctx, fmt.Sprintf("Adding environment %s to billing policy %s", plan.Id.ValueString(), plan.BillingPolicyId.ValueString()))
-		err := r.LicensingClient.AddEnvironmentsToBillingPolicy(ctx, plan.BillingPolicyId.ValueString(), []string{plan.Id.ValueString()})
-		if err != nil {
-			resp.Diagnostics.AddError(fmt.Sprintf("Error when adding environment %s to billing policy %s", plan.Id.ValueString(), plan.BillingPolicyId.ValueString()), err.Error())
-			return
-		}
-	}
-
-=======
-
-	if state.Domain.ValueString() != plan.Domain.ValueString() && !plan.Domain.IsNull() && plan.Domain.ValueString() != "" {
-		envToUpdate.Properties.LinkedEnvironmentMetadata.DomainName = plan.Domain.ValueString()
-	}
-
-	if !plan.LinkedAppId.IsNull() && plan.LinkedAppId.ValueString() != "" {
-		envToUpdate.Properties.LinkedAppMetadata = &LinkedAppMetadataDto{
-			Type: plan.LinkedAppType.ValueString(),
-			Id:   plan.LinkedAppId.ValueString(),
-			Url:  plan.LinkedAppUrl.ValueString(),
-		}
-	} else {
-		envToUpdate.Properties.LinkedAppMetadata = nil
-	}
-
->>>>>>> 64348770
+  
 	envDto, err := r.EnvironmentClient.UpdateEnvironment(ctx, plan.Id.ValueString(), envToUpdate)
 	if err != nil {
 		resp.Diagnostics.AddError(fmt.Sprintf("Client error when updating %s", r.ProviderTypeName), err.Error())
@@ -467,12 +454,7 @@
 	plan.LinkedAppType = env.LinkedAppType
 	plan.LinkedAppId = env.LinkedAppId
 	plan.LinkedAppUrl = env.LinkedAppURL
-<<<<<<< HEAD
-	//if !plan.BillingPolicyId.IsNull() && plan.BillingPolicyId.ValueString() != "" {
 	plan.BillingPolicyId = env.BillingPolicyId
-	//}
-=======
->>>>>>> 64348770
 
 	resp.Diagnostics.Append(resp.State.Set(ctx, &plan)...)
 
