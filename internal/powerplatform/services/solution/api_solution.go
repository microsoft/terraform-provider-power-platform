// Copyright (c) Microsoft Corporation.
// Licensed under the MIT license.

package solution

import (
	"context"
	"encoding/base64"
	"encoding/json"
	"errors"
	"fmt"
	"net/http"
	"net/url"
	"strings"

	"github.com/microsoft/terraform-provider-power-platform/internal/powerplatform/api"
	"github.com/microsoft/terraform-provider-power-platform/internal/powerplatform/helpers"
)

func NewSolutionClient(api *api.ApiClient) SolutionClient {
	return SolutionClient{
		Api: api,
	}
}

type SolutionClient struct {
	Api *api.ApiClient
}

func (client *SolutionClient) DataverseExists(ctx context.Context, environmentId string) (bool, error) {

	env, err := client.getEnvironment(ctx, environmentId)
	if err != nil {
		return false, err
	}
	return env.Properties.LinkedEnvironmentMetadata.InstanceURL != "", nil
}

func (client *SolutionClient) GetSolutionUniqueName(ctx context.Context, environmentId, name string) (*SolutionDto, error) {
	environmentUrl, err := client.GetEnvironmentUrlById(ctx, environmentId)
	if err != nil {
		return nil, err
	}

	apiUrl := &url.URL{
		Scheme: "https",
		Host:   strings.TrimPrefix(environmentUrl, "https://"),
		Path:   "/api/data/v9.2/solutions",
	}
	values := url.Values{}
	values.Add("$expand", "publisherid")
	values.Add("$filter", fmt.Sprintf("uniquename eq '%s'", name))
	apiUrl.RawQuery = values.Encode()

	solutions := SolutionDtoArray{}
	_, err = client.Api.Execute(ctx, "GET", apiUrl.String(), nil, nil, []int{http.StatusOK}, &solutions)
	if err != nil {
		return nil, err
	}
	if len(solutions.Value) == 0 {
		return nil, fmt.Errorf("solution with unique name '%s' not found", name)
	}

	solutions.Value[0].EnvironmentId = environmentId

	return &solutions.Value[0], nil
}

func (client *SolutionClient) GetSolutionById(ctx context.Context, environmentId, solutionId string) (*SolutionDto, error) {
	environmentUrl, err := client.GetEnvironmentUrlById(ctx, environmentId)
	if err != nil {
		return nil, err
	}

	apiUrl := &url.URL{
		Scheme: "https",
		Host:   strings.TrimPrefix(environmentUrl, "https://"),
		Path:   "/api/data/v9.2/solutions",
	}
	values := url.Values{}
	values.Add("$expand", "publisherid")
	values.Add("$filter", fmt.Sprintf("solutionid eq %s", solutionId))
	apiUrl.RawQuery = values.Encode()

	solutions := SolutionDtoArray{}
	_, err = client.Api.Execute(ctx, "GET", apiUrl.String(), nil, nil, []int{http.StatusOK}, &solutions)
	if err != nil {
		return nil, err
	}
	if len(solutions.Value) == 0 {
		return nil, fmt.Errorf("solution with id '%s' not found", solutionId)
	}

	solutions.Value[0].EnvironmentId = environmentId

	return &solutions.Value[0], nil
}

func (client *SolutionClient) GetSolutions(ctx context.Context, environmentId string) ([]SolutionDto, error) {
	environmentUrl, err := client.GetEnvironmentUrlById(ctx, environmentId)
	if err != nil {
		return nil, err
	}

	apiUrl := &url.URL{
		Scheme: "https",
		Host:   strings.TrimPrefix(environmentUrl, "https://"),
		Path:   "/api/data/v9.2/solutions",
	}
	values := url.Values{}
	values.Add("$expand", "publisherid")
	values.Add("$filter", "(isvisible eq true)")
	values.Add("$orderby", "createdon desc")
	apiUrl.RawQuery = values.Encode()

	solutionArray := SolutionDtoArray{}
	_, err = client.Api.Execute(ctx, "GET", apiUrl.String(), nil, nil, []int{http.StatusOK}, &solutionArray)
	if err != nil {
		return nil, err
	}

	for inx := range solutionArray.Value {
		solutionArray.Value[inx].EnvironmentId = environmentId
	}

	solutions := make([]SolutionDto, 0)
	solutions = append(solutions, solutionArray.Value...)

	return solutions, nil
}

func (client *SolutionClient) CreateSolution(ctx context.Context, environmentId string, solutionToCreate ImportSolutionDto, content []byte, settings []byte) (*SolutionDto, error) {
	environmentUrl, err := client.GetEnvironmentUrlById(ctx, environmentId)
	if err != nil {
		return nil, err
	}

	if content == nil {
		err = fmt.Errorf("solution content is nil")
		return nil, err
	}

	stageSolutionRequestBody := StageSolutionImportDto{
		CustomizationFile: base64.StdEncoding.EncodeToString(content),
	}

	apiUrl := &url.URL{
		Scheme: "https",
		Host:   strings.TrimPrefix(environmentUrl, "https://"),
		Path:   "/api/data/v9.2/StageSolution",
	}

	stageSolutionResponse := StageSolutionImportResponseDto{}
	_, err = client.Api.Execute(ctx, "POST", apiUrl.String(), nil, stageSolutionRequestBody, []int{http.StatusOK}, &stageSolutionResponse)
	if err != nil {
		return nil, err
	}
	if stageSolutionResponse.StageSolutionResults.StageSolutionStatus != "Passed" {
		e := fmt.Errorf("solution failed with status: '%s'", stageSolutionResponse.StageSolutionResults.StageSolutionStatus)

		for _, missingDependency := range stageSolutionResponse.StageSolutionResults.MissingDependencies {
			e = errors.Join(fmt.Errorf("missing dependency: '%s'", missingDependency.RequiredComponentSchemaName), e)
		}
		for _, validation := range stageSolutionResponse.StageSolutionResults.SolutionValidationResults {
			e = errors.Join(fmt.Errorf("solution validation failed: %s", validation.Message), e)
		}
		return nil, e
	}

	//import solution
	solutionComponents, err := client.createSolutionComponentParameters(settings)
	if err != nil {
		return nil, err
	}

	importSolutionRequestBody := ImportSolutionDto{
		PublishWorkflows:                 true,
		OverwriteUnmanagedCustomizations: false,
		ComponentParameters:              solutionComponents,
		SolutionParameters: ImportSolutionSolutionParametersDto{
			StageSolutionUploadId: stageSolutionResponse.StageSolutionResults.StageSolutionUploadId,
		},
	}

	apiUrl = &url.URL{
		Scheme: "https",
		Host:   strings.TrimPrefix(environmentUrl, "https://"),
		Path:   "/api/data/v9.2/ImportSolutionAsync",
	}
	importSolutionResponse := ImportSolutionResponseDto{}
	_, err = client.Api.Execute(ctx, "POST", apiUrl.String(), nil, importSolutionRequestBody, []int{http.StatusOK}, &importSolutionResponse)
	if err != nil {
		return nil, err
	}

	//pull for solution import completion
	err = client.Api.SleepWithContext(ctx, client.Api.RetryAfterDefault())
	if err != nil {
		return nil, err
	}

	apiUrl = &url.URL{
		Scheme: "https",
		Host:   strings.TrimPrefix(environmentUrl, "https://"),
		Path:   fmt.Sprintf("/api/data/v9.2/asyncoperations(%s)", importSolutionResponse.AsyncOperationId),
	}
	for {
		asyncSolutionPullResponse := AsyncSolutionPullResponseDto{}
		_, err = client.Api.Execute(ctx, "GET", apiUrl.String(), nil, nil, []int{http.StatusOK}, &asyncSolutionPullResponse)
		if err != nil {
			return nil, err
		}
		if asyncSolutionPullResponse.CompletedOn != "" {
			err = client.validateSolutionImportResult(ctx, environmentUrl, importSolutionResponse.ImportJobKey)
			if err != nil {
				return nil, err
			}
			solution, err := client.GetSolutionUniqueName(ctx, environmentId, stageSolutionResponse.StageSolutionResults.SolutionDetails.SolutionUniqueName)
			if err != nil {
				return nil, err
			}
			return solution, nil
		}
		err = client.Api.SleepWithContext(ctx, client.Api.RetryAfterDefault())
		if err != nil {
			return nil, err
		}
	}
}

<<<<<<< HEAD
func (client *SolutionClient) createSolutionComponentParameters(ctx context.Context, settings []byte) ([]interface{}, error) {
=======
func (client *SolutionClient) GetSolution(ctx context.Context, environmentId string, solutionName string) (*SolutionDto, error) {
	solutions, err := client.GetSolutions(ctx, environmentId)
	if err != nil {
		return nil, err
	}

	for _, solution := range solutions {
		if strings.EqualFold(solution.Name, solutionName) {
			return &solution, nil
		}
	}
	return nil, fmt.Errorf("solution %s not found in %s", solutionName, environmentId)
}

func (client *SolutionClient) createSolutionComponentParameters(settings []byte) ([]interface{}, error) {
>>>>>>> 740c77e0
	if len(settings) == 0 {
		return nil, nil
	}

	solutionSettings := SolutionSettings{}
	if settings != nil {
		err := json.Unmarshal(settings, &solutionSettings)
		if err != nil {
			return nil, err
		}
	}

	solutionComponents := make([]interface{}, 0)
	for _, connectionReferenceComponent := range solutionSettings.ConnectionReferences {
		solutionComponents = append(solutionComponents, ImportSolutionConnectionReferencesDto{
			Type:                           "Microsoft.Dynamics.CRM.connectionreference",
			ConnectionId:                   connectionReferenceComponent.ConnectionId,
			ConnectorId:                    connectionReferenceComponent.ConnectorId,
			ConnectionReferenceLogicalName: connectionReferenceComponent.LogicalName,
			ConnectionReferenceDisplayName: "",
			Description:                    "",
		})
	}
	for _, envVariableComponent := range solutionSettings.EnvironmentVariables {
		if envVariableComponent.Value != "" {
			solutionComponents = append(solutionComponents, ImportSolutionEnvironmentVariablesDto{
				Type:       "Microsoft.Dynamics.CRM.environmentvariablevalue",
				SchemaName: envVariableComponent.SchemaName,
				Value:      envVariableComponent.Value,
			})
		}
	}

	if len(solutionComponents) == 0 {
		return nil, nil
	}
	return solutionComponents, nil
}

func (client *SolutionClient) validateSolutionImportResult(ctx context.Context, environmentUrl, ImportJobKey string) error {
	apiUrl := &url.URL{
		Scheme: "https",
		Host:   strings.TrimPrefix(environmentUrl, "https://"),
		Path:   fmt.Sprintf("/api/data/v9.0/RetrieveSolutionImportResult(ImportJobId=%s)", ImportJobKey),
	}

	validateSolutionImportResponseDto := ValidateSolutionImportResponseDto{}
	_, err := client.Api.Execute(ctx, "GET", apiUrl.String(), nil, nil, []int{http.StatusOK}, &validateSolutionImportResponseDto)
	if err != nil {
		return err
	}
	if validateSolutionImportResponseDto.SolutionOperationResult.Status != "Passed" {
		return fmt.Errorf("solution import failed: %s", validateSolutionImportResponseDto.SolutionOperationResult.ErrorMessages...)
	}
	return nil
}

func (client *SolutionClient) DeleteSolution(ctx context.Context, environmentId, solutionId string) error {
	environmentUrl, err := client.GetEnvironmentUrlById(ctx, environmentId)
	if err != nil {
		return err
	}
	apiUrl := &url.URL{
		Scheme: "https",
		Host:   strings.TrimPrefix(environmentUrl, "https://"),
		Path:   fmt.Sprintf("/api/data/v9.2/solutions(%s)", solutionId),
	}
	_, err = client.Api.Execute(ctx, "DELETE", apiUrl.String(), nil, nil, []int{http.StatusNoContent}, nil)
	if err != nil {
		return err
	}
	return nil
}

func (client *SolutionClient) GetTableData(ctx context.Context, environmentId, tableName, odataQuery string, responseObj interface{}) error {
	environmentUrl, err := client.GetEnvironmentUrlById(ctx, environmentId)
	if err != nil {
		return err
	}
	apiUrl := &url.URL{
		Scheme: "https",
		Host:   strings.TrimPrefix(environmentUrl, "https://"),
		Path:   fmt.Sprintf("/api/data/v9.2/%s", tableName),
	}
	if odataQuery != "" {
		apiUrl.RawQuery = odataQuery
	}
	_, err = client.Api.Execute(ctx, "GET", apiUrl.String(), nil, nil, []int{http.StatusOK}, &responseObj)
	if err != nil {
		return err
	}
	return nil
}

func (client *SolutionClient) GetEnvironmentUrlById(ctx context.Context, environmentId string) (string, error) {
	env, err := client.getEnvironment(ctx, environmentId)
	if err != nil {
		return "", err
	}
	environmentUrl := strings.TrimSuffix(env.Properties.LinkedEnvironmentMetadata.InstanceURL, "/")
	if environmentUrl == "" {
		return "", helpers.WrapIntoProviderError(nil, helpers.ERROR_ENVIRONMENT_URL_NOT_FOUND, "environment url not found, please check if the environment has dataverse linked")
	}
	return environmentUrl, nil
}

func (client *SolutionClient) getEnvironment(ctx context.Context, environmentId string) (*EnvironmentIdDto, error) {

	apiUrl := &url.URL{
		Scheme: "https",
		Host:   client.Api.GetConfig().Urls.BapiUrl,
		Path:   fmt.Sprintf("/providers/Microsoft.BusinessAppPlatform/scopes/admin/environments/%s", environmentId),
	}
	values := url.Values{}
	values.Add("$expand", "permissions,properties.capacity,properties/billingPolicy")
	values.Add("api-version", "2023-06-01")
	apiUrl.RawQuery = values.Encode()

	env := EnvironmentIdDto{}
	_, err := client.Api.Execute(ctx, "GET", apiUrl.String(), nil, nil, []int{http.StatusOK}, &env)
	if err != nil {
		if strings.ContainsAny(err.Error(), "404") {
			return nil, helpers.WrapIntoProviderError(err, helpers.ERROR_OBJECT_NOT_FOUND, fmt.Sprintf("environment %s not found", environmentId))
		}
		return nil, err

	}

	return &env, nil
}<|MERGE_RESOLUTION|>--- conflicted
+++ resolved
@@ -168,7 +168,7 @@
 	}
 
 	//import solution
-	solutionComponents, err := client.createSolutionComponentParameters(settings)
+	solutionComponents, err := client.createSolutionComponentParameters(ctx, settings)
 	if err != nil {
 		return nil, err
 	}
@@ -228,25 +228,7 @@
 	}
 }
 
-<<<<<<< HEAD
 func (client *SolutionClient) createSolutionComponentParameters(ctx context.Context, settings []byte) ([]interface{}, error) {
-=======
-func (client *SolutionClient) GetSolution(ctx context.Context, environmentId string, solutionName string) (*SolutionDto, error) {
-	solutions, err := client.GetSolutions(ctx, environmentId)
-	if err != nil {
-		return nil, err
-	}
-
-	for _, solution := range solutions {
-		if strings.EqualFold(solution.Name, solutionName) {
-			return &solution, nil
-		}
-	}
-	return nil, fmt.Errorf("solution %s not found in %s", solutionName, environmentId)
-}
-
-func (client *SolutionClient) createSolutionComponentParameters(settings []byte) ([]interface{}, error) {
->>>>>>> 740c77e0
 	if len(settings) == 0 {
 		return nil, nil
 	}
@@ -349,6 +331,7 @@
 	environmentUrl := strings.TrimSuffix(env.Properties.LinkedEnvironmentMetadata.InstanceURL, "/")
 	if environmentUrl == "" {
 		return "", helpers.WrapIntoProviderError(nil, helpers.ERROR_ENVIRONMENT_URL_NOT_FOUND, "environment url not found, please check if the environment has dataverse linked")
+		return "", helpers.WrapIntoProviderError(nil, helpers.ERROR_ENVIRONMENT_URL_NOT_FOUND, "environment url not found, please check if the environment has dataverse linked")
 	}
 	return environmentUrl, nil
 }
@@ -370,6 +353,7 @@
 	if err != nil {
 		if strings.ContainsAny(err.Error(), "404") {
 			return nil, helpers.WrapIntoProviderError(err, helpers.ERROR_OBJECT_NOT_FOUND, fmt.Sprintf("environment %s not found", environmentId))
+			return nil, helpers.WrapIntoProviderError(err, helpers.ERROR_OBJECT_NOT_FOUND, fmt.Sprintf("environment %s not found", environmentId))
 		}
 		return nil, err
 
