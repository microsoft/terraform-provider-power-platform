--- conflicted
+++ resolved
@@ -46,21 +46,11 @@
 	SolutionFileChecksum types.String   `tfsdk:"solution_file_checksum"`
 	SettingsFileChecksum types.String   `tfsdk:"settings_file_checksum"`
 	EnvironmentId        types.String   `tfsdk:"environment_id"`
-<<<<<<< HEAD
-	//SolutionName         types.String   `tfsdk:"solution_name"`
-	SolutionVersion types.String `tfsdk:"solution_version"`
-	SolutionFile    types.String `tfsdk:"solution_file"`
-	SettingsFile    types.String `tfsdk:"settings_file"`
-	IsManaged       types.Bool   `tfsdk:"is_managed"`
-	DisplayName     types.String `tfsdk:"display_name"`
-=======
-	SolutionName         types.String   `tfsdk:"solution_name"`
 	SolutionVersion      types.String   `tfsdk:"solution_version"`
 	SolutionFile         types.String   `tfsdk:"solution_file"`
 	SettingsFile         types.String   `tfsdk:"settings_file"`
 	IsManaged            types.Bool     `tfsdk:"is_managed"`
 	DisplayName          types.String   `tfsdk:"display_name"`
->>>>>>> 740c77e0
 }
 
 func (r *SolutionResource) Metadata(ctx context.Context, req resource.MetadataRequest, resp *resource.MetadataResponse) {
@@ -84,6 +74,7 @@
 				Computed:            true,
 				PlanModifiers: []planmodifier.String{
 					modifiers.SyncAttributePlanModifier("solution_file"),
+					modifiers.SyncAttributePlanModifier("solution_file"),
 				},
 			},
 			"solution_file": schema.StringAttribute{
@@ -97,6 +88,7 @@
 				Computed:            true,
 				PlanModifiers: []planmodifier.String{
 					modifiers.SyncAttributePlanModifier("settings_file"),
+					modifiers.SyncAttributePlanModifier("settings_file"),
 				},
 			},
 			"settings_file": schema.StringAttribute{
@@ -126,6 +118,7 @@
 				Computed:            true,
 				PlanModifiers: []planmodifier.String{
 					modifiers.SetStringValueToUnknownIfChecksumsChangeModifier([]string{"solution_file", "solution_file_checksum"}, []string{"settings_file", "settings_file_checksum"}),
+					modifiers.SetStringValueToUnknownIfChecksumsChangeModifier([]string{"solution_file", "solution_file_checksum"}, []string{"settings_file", "settings_file_checksum"}),
 				},
 			},
 			"is_managed": schema.BoolAttribute{
@@ -134,6 +127,7 @@
 				Computed:            true,
 				PlanModifiers: []planmodifier.Bool{
 					modifiers.SetBoolValueToUnknownIfChecksumsChangeModifier([]string{"solution_file", "solution_file_checksum"}, []string{"settings_file", "settings_file_checksum"}),
+					modifiers.SetBoolValueToUnknownIfChecksumsChangeModifier([]string{"solution_file", "solution_file_checksum"}, []string{"settings_file", "settings_file_checksum"}),
 				},
 			},
 			"solution_version": schema.StringAttribute{
@@ -141,6 +135,7 @@
 				Description:         "Version of the solution",
 				Computed:            true,
 				PlanModifiers: []planmodifier.String{
+					modifiers.SetStringValueToUnknownIfChecksumsChangeModifier([]string{"solution_file", "solution_file_checksum"}, []string{"settings_file", "settings_file_checksum"}),
 					modifiers.SetStringValueToUnknownIfChecksumsChangeModifier([]string{"solution_file", "solution_file_checksum"}, []string{"settings_file", "settings_file_checksum"}),
 				},
 			},
@@ -246,12 +241,8 @@
 	ctx, cancel := context.WithTimeout(ctx, timeout)
 	defer cancel()
 
-<<<<<<< HEAD
 	solutionId := strings.Split(state.Id.ValueString(), "_")[1]
 	solution, err := r.SolutionClient.GetSolutionById(ctx, state.EnvironmentId.ValueString(), solutionId)
-=======
-	solutions, err := r.SolutionClient.GetSolutions(ctx, state.EnvironmentId.ValueString())
->>>>>>> 740c77e0
 	if err != nil {
 		if helpers.Code(err) == helpers.ERROR_OBJECT_NOT_FOUND {
 			resp.State.RemoveResource(ctx)
@@ -285,7 +276,6 @@
 }
 
 func (r *SolutionResource) importSolution(ctx context.Context, plan *SolutionResourceModel, diagnostics *diag.Diagnostics) *SolutionDto {
-
 	s := ImportSolutionDto{
 		PublishWorkflows:                 true,
 		OverwriteUnmanagedCustomizations: true,
@@ -402,14 +392,9 @@
 	ctx, cancel := context.WithTimeout(ctx, timeout)
 	defer cancel()
 
-<<<<<<< HEAD
 	if !state.EnvironmentId.IsNull() && !state.Id.IsNull() {
 		solutionId := strings.Split(state.Id.ValueString(), "_")[1]
 		err := r.SolutionClient.DeleteSolution(ctx, state.EnvironmentId.ValueString(), solutionId)
-=======
-	if !state.EnvironmentId.IsNull() && !state.SolutionName.IsNull() {
-		err := r.SolutionClient.DeleteSolution(ctx, state.EnvironmentId.ValueString(), state.SolutionName.ValueString())
->>>>>>> 740c77e0
 
 		if err != nil {
 			resp.Diagnostics.AddError(fmt.Sprintf("Client error when deleting %s_%s", r.ProviderTypeName, r.TypeName), err.Error())
