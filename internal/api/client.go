--- conflicted
+++ resolved
@@ -185,13 +185,10 @@
 		return cloudConfig.PowerPlatformScope, nil
 	case strings.LastIndex(url, cloudConfig.PowerAppsAdvisor) != -1:
 		return cloudConfig.PowerAppsAdvisorScope, nil
-<<<<<<< HEAD
 	case strings.LastIndex(url, cloudConfig.AdminPowerPlatformUrl) != -1:
 		return constants.PPAC_SCOPE, nil
-=======
 	case strings.LastIndex(url, "csanalytics") != -1:
 		return cloudConfig.AnalyticsScope, nil
->>>>>>> d1f69692
 	default:
 		u, err := neturl.Parse(url)
 		return u.Scheme + "://" + u.Host + "/.default", err
