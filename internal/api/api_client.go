// Copyright (c) Microsoft Corporation.
// Licensed under the MIT license.

package api

import (
	"bytes"
	"context"
	"encoding/json"
	"fmt"
	"io"
	"math/rand"
	"net/http"
	neturl "net/url"
	"reflect"
	"strings"
	"time"

	"github.com/hashicorp/terraform-plugin-log/tflog"
	"github.com/microsoft/terraform-provider-power-platform/internal/config"
	"github.com/microsoft/terraform-provider-power-platform/internal/helpers"
)

// ProviderClient is a wrapper around the API client that provides additional helper methods.
type ProviderClient struct {
	Config *config.ProviderConfig
	Api    *Client
}

<<<<<<< HEAD
func (client *Client) GetConfig() *config.ProviderConfig {
	return client.Config
}

type Client struct {
=======
// GetConfig returns the provider configuration.
func (client *ApiClient) GetConfig() *config.ProviderConfig {
	return client.Config
}

// ApiClient is a base client for specific API clients implmented in services.
type ApiClient struct {
>>>>>>> b4e9d7df
	Config   *config.ProviderConfig
	BaseAuth *Auth
}

<<<<<<< HEAD
func NewApiClientBase(configValue *config.ProviderConfig, baseAuth *Auth) *Client {
	return &Client{
		Config:   configValue,
=======
// ApiHttpResponse is a wrapper around http.Response that provides additional helper methods.
func NewApiClientBase(config *config.ProviderConfig, baseAuth *Auth) *ApiClient {
	return &ApiClient{
		Config:   config,
>>>>>>> b4e9d7df
		BaseAuth: baseAuth,
	}
}

// TryGetScopeFromURL returns the authorization scope for the given API URL.
func TryGetScopeFromURL(url string, cloudConfig config.ProviderConfigUrls) (string, error) {
	switch {
	case strings.LastIndex(url, cloudConfig.BapiUrl) != -1,
		strings.LastIndex(url, cloudConfig.PowerAppsUrl) != -1:
		return cloudConfig.PowerAppsScope, nil

	case strings.LastIndex(url, cloudConfig.PowerPlatformUrl) != -1:
		return cloudConfig.PowerPlatformScope, nil

	default:
		u, err := neturl.Parse(url)
		return u.Scheme + "://" + u.Host + "/.default", err
	}
}

<<<<<<< HEAD
func (client *Client) ExecuteForGivenScope(ctx context.Context, scope, method, url string, headers http.Header, body any, acceptableStatusCodes []int, responseObj any) (*HttpResponse, error) {
	if !strings.HasPrefix(url, "http") {
		return nil, helpers.WrapIntoProviderError(nil, helpers.ERROR_INCORRECT_URL_FORMAT, "when using scope, the calling url must be an absolute url, not a relative path")
=======
// ExecuteForGivenScope executes an HTTP request with the given scope.
// The scope is used to obtain an access token for the request.
// The method, url, headers, and body are used to construct the request.
// The acceptableStatusCodes are used to validate the response status code.
// The responseObj is used to unmarshal the response body from json.
// If the responseObj is nil, the response body is not unmarshalled.
// If the response status code is not in the acceptableStatusCodes, an error is returned.
func (client *ApiClient) ExecuteForGivenScope(ctx context.Context, scope, method, url string, headers http.Header, body interface{}, acceptableStatusCodes []int, responseObj interface{}) (*ApiHttpResponse, error) {	
	if u, e := neturl.Parse(url); e != nil || !u.IsAbs() {
		return nil, helpers.WrapIntoProviderError(e, helpers.ERROR_INCORRECT_URL_FORMAT, "when using scope, the calling url must be an absolute url, not a relative path")
>>>>>>> b4e9d7df
	}

	token, err := client.BaseAuth.GetTokenForScopes(ctx, []string{scope})
	if err != nil {
		return nil, err
	}

	var bodyBuffer io.Reader
	if body != nil && (reflect.ValueOf(body).Kind() != reflect.Ptr || !reflect.ValueOf(body).IsNil()) {
		if strp, ok := body.(*string); ok {
			bodyBuffer = strings.NewReader(*strp)
		} else {
			bodyBytes, err := json.Marshal(body)
			if err != nil {
				return nil, err
			}
			bodyBuffer = bytes.NewBuffer(bodyBytes)
		}
	}

	request, err := http.NewRequestWithContext(ctx, method, url, bodyBuffer)
	if err != nil {
		return nil, err
	}
	apiResponse, err := client.doRequest(ctx, token, request, headers)
	if err != nil {
		return apiResponse, err
	}

	isStatusCodeValid := false
	if len(acceptableStatusCodes) == 0 {
		isStatusCodeValid = true
	} else {
		for _, statusCode := range acceptableStatusCodes {
			if apiResponse.Response.StatusCode == statusCode {
				isStatusCodeValid = true
				break
			}
		}
	}

	if !isStatusCodeValid {
		return apiResponse, helpers.WrapIntoProviderError(err, helpers.ERROR_UNEXPECTED_HTTP_RETURN_CODE, fmt.Sprintf("expected status code: %d, recieved: [%d]", acceptableStatusCodes, apiResponse.Response.StatusCode))
	}

	if responseObj != nil {
		err = apiResponse.MarshallTo(responseObj)
		if err != nil {
			return apiResponse, err
		}
	}
	return apiResponse, nil
}

<<<<<<< HEAD
func (client *Client) Execute(ctx context.Context, method, url string, headers http.Header, body any, acceptableStatusCodes []int, responseObj any) (*HttpResponse, error) {
=======
// Execute executes an HTTP request with the given method, url, headers, and body.
func (client *ApiClient) Execute(ctx context.Context, method, url string, headers http.Header, body interface{}, acceptableStatusCodes []int, responseObj interface{}) (*ApiHttpResponse, error) {
>>>>>>> b4e9d7df
	scope, err := TryGetScopeFromURL(url, client.Config.Urls)
	if err != nil {
		return nil, err
	}

	var response *HttpResponse
	for {
		response, err = client.ExecuteForGivenScope(ctx, scope, method, url, headers, body, acceptableStatusCodes, responseObj)
		if response == nil || response.Response == nil {
			return response, err
		}

		if response.Response.StatusCode != http.StatusUnauthorized &&
			response.Response.StatusCode != http.StatusGatewayTimeout &&
			response.Response.StatusCode != http.StatusTooManyRequests &&
			response.Response.StatusCode != http.StatusServiceUnavailable &&
			response.Response.StatusCode != http.StatusBadGateway {
			return response, err
		}

		defaultRetry := client.RetryAfterDefault()
		tflog.Debug(ctx, fmt.Sprintf("Received status code %d for request %s, retrying after %s", response.Response.StatusCode, url, defaultRetry))

		err = client.SleepWithContext(ctx, defaultRetry)
		if err != nil {
			return response, err
		}
	}
}

<<<<<<< HEAD
func (client *Client) RetryAfterDefault() time.Duration {
=======
// RetryAfterDefault returns a random duration between 5 and 10 seconds.
func (client *ApiClient) RetryAfterDefault() time.Duration {
>>>>>>> b4e9d7df
	retryAfter5to10Seconds := time.Duration((rand.Intn(5) + 5)) * time.Second
	return retryAfter5to10Seconds
}

<<<<<<< HEAD
func (client *Client) SleepWithContext(ctx context.Context, duration time.Duration) error {
=======
// SleepWithContext sleeps for the given duration or until the context is canceled.
func (client *ApiClient) SleepWithContext(ctx context.Context, duration time.Duration) error {
>>>>>>> b4e9d7df
	if client.Config.TestMode {
		// Don't sleep during testing.
		return nil
	}
	select {
	case <-time.After(duration):
		// Time has elapsed.
		return nil
	case <-ctx.Done():
		// Context was canceled.
		return ctx.Err()
	}
}<|MERGE_RESOLUTION|>--- conflicted
+++ resolved
@@ -27,13 +27,6 @@
 	Api    *Client
 }
 
-<<<<<<< HEAD
-func (client *Client) GetConfig() *config.ProviderConfig {
-	return client.Config
-}
-
-type Client struct {
-=======
 // GetConfig returns the provider configuration.
 func (client *ApiClient) GetConfig() *config.ProviderConfig {
 	return client.Config
@@ -41,21 +34,14 @@
 
 // ApiClient is a base client for specific API clients implmented in services.
 type ApiClient struct {
->>>>>>> b4e9d7df
 	Config   *config.ProviderConfig
 	BaseAuth *Auth
 }
 
-<<<<<<< HEAD
-func NewApiClientBase(configValue *config.ProviderConfig, baseAuth *Auth) *Client {
-	return &Client{
-		Config:   configValue,
-=======
 // ApiHttpResponse is a wrapper around http.Response that provides additional helper methods.
 func NewApiClientBase(config *config.ProviderConfig, baseAuth *Auth) *ApiClient {
 	return &ApiClient{
 		Config:   config,
->>>>>>> b4e9d7df
 		BaseAuth: baseAuth,
 	}
 }
@@ -76,11 +62,6 @@
 	}
 }
 
-<<<<<<< HEAD
-func (client *Client) ExecuteForGivenScope(ctx context.Context, scope, method, url string, headers http.Header, body any, acceptableStatusCodes []int, responseObj any) (*HttpResponse, error) {
-	if !strings.HasPrefix(url, "http") {
-		return nil, helpers.WrapIntoProviderError(nil, helpers.ERROR_INCORRECT_URL_FORMAT, "when using scope, the calling url must be an absolute url, not a relative path")
-=======
 // ExecuteForGivenScope executes an HTTP request with the given scope.
 // The scope is used to obtain an access token for the request.
 // The method, url, headers, and body are used to construct the request.
@@ -88,10 +69,9 @@
 // The responseObj is used to unmarshal the response body from json.
 // If the responseObj is nil, the response body is not unmarshalled.
 // If the response status code is not in the acceptableStatusCodes, an error is returned.
-func (client *ApiClient) ExecuteForGivenScope(ctx context.Context, scope, method, url string, headers http.Header, body interface{}, acceptableStatusCodes []int, responseObj interface{}) (*ApiHttpResponse, error) {	
+func (client *ApiClient) ExecuteForGivenScope(ctx context.Context, scope, method, url string, headers http.Header, body interface{}, acceptableStatusCodes []int, responseObj interface{}) (*ApiHttpResponse, error) {
 	if u, e := neturl.Parse(url); e != nil || !u.IsAbs() {
 		return nil, helpers.WrapIntoProviderError(e, helpers.ERROR_INCORRECT_URL_FORMAT, "when using scope, the calling url must be an absolute url, not a relative path")
->>>>>>> b4e9d7df
 	}
 
 	token, err := client.BaseAuth.GetTokenForScopes(ctx, []string{scope})
@@ -146,12 +126,8 @@
 	return apiResponse, nil
 }
 
-<<<<<<< HEAD
-func (client *Client) Execute(ctx context.Context, method, url string, headers http.Header, body any, acceptableStatusCodes []int, responseObj any) (*HttpResponse, error) {
-=======
 // Execute executes an HTTP request with the given method, url, headers, and body.
 func (client *ApiClient) Execute(ctx context.Context, method, url string, headers http.Header, body interface{}, acceptableStatusCodes []int, responseObj interface{}) (*ApiHttpResponse, error) {
->>>>>>> b4e9d7df
 	scope, err := TryGetScopeFromURL(url, client.Config.Urls)
 	if err != nil {
 		return nil, err
@@ -182,22 +158,14 @@
 	}
 }
 
-<<<<<<< HEAD
-func (client *Client) RetryAfterDefault() time.Duration {
-=======
 // RetryAfterDefault returns a random duration between 5 and 10 seconds.
 func (client *ApiClient) RetryAfterDefault() time.Duration {
->>>>>>> b4e9d7df
 	retryAfter5to10Seconds := time.Duration((rand.Intn(5) + 5)) * time.Second
 	return retryAfter5to10Seconds
 }
 
-<<<<<<< HEAD
-func (client *Client) SleepWithContext(ctx context.Context, duration time.Duration) error {
-=======
 // SleepWithContext sleeps for the given duration or until the context is canceled.
 func (client *ApiClient) SleepWithContext(ctx context.Context, duration time.Duration) error {
->>>>>>> b4e9d7df
 	if client.Config.TestMode {
 		// Don't sleep during testing.
 		return nil
