--- conflicted
+++ resolved
@@ -174,12 +174,8 @@
 	_, exitContext := helpers.EnterProviderContext(ctx, req)
 	defer exitContext()
 
-<<<<<<< HEAD
-	// Get Provider Configuration from the provider block in the configuration
-	var config config.ProviderCredentialsModel
-=======
+	// Get Provider Configuration from the provider block in the configuration.
 	var config config.ProviderConfigModel
->>>>>>> f3cb294a
 	resp.Diagnostics.Append(req.Config.Get(ctx, &config)...)
 	if resp.Diagnostics.HasError() {
 		return
