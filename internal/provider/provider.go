--- conflicted
+++ resolved
@@ -323,16 +323,6 @@
 		ValidateProviderAttribute(resp, path.Root("tenant_id"), "tenant id", tenantId, "POWER_PLATFORM_TENANT_ID")
 		ValidateProviderAttribute(resp, path.Root("client_id"), "client id", clientId, "POWER_PLATFORM_CLIENT_ID")
 
-<<<<<<< HEAD
-		p.Config.Credentials.UseOidc = true
-		p.Config.Credentials.TenantId = tenantId
-		p.Config.Credentials.ClientId = clientId
-		p.Config.Credentials.OidcRequestToken = oidcRequestToken
-		p.Config.Credentials.OidcRequestUrl = oidcRequestUrl
-		p.Config.Credentials.OidcToken = oidcToken
-		p.Config.Credentials.OidcTokenFilePath = oidcTokenFilePath
-	} else if clientCertificatePassword != constants.EMPTY && (clientCertificate != constants.EMPTY || clientCertificateFilePath != constants.EMPTY) {
-=======
 		p.Config.UseOidc = true
 		p.Config.TenantId = tenantId
 		p.Config.ClientId = clientId
@@ -341,7 +331,6 @@
 		p.Config.OidcToken = oidcToken
 		p.Config.OidcTokenFilePath = oidcTokenFilePath
 	} else if clientCertificatePassword != "" && (clientCertificate != "" || clientCertificateFilePath != "") {
->>>>>>> f3cb294a
 		tflog.Info(ctx, "Using client certificate for authentication")
 		ValidateProviderAttribute(resp, path.Root("tenant_id"), "tenant id", tenantId, "POWER_PLATFORM_TENANT_ID")
 		ValidateProviderAttribute(resp, path.Root("client_id"), "client id", clientId, "POWER_PLATFORM_CLIENT_ID")
@@ -356,17 +345,10 @@
 		p.Config.ClientId = clientId
 	} else {
 		tflog.Info(ctx, "Using client id and secret for authentication")
-<<<<<<< HEAD
-		if tenantId != constants.EMPTY && clientId != constants.EMPTY && clientSecret != constants.EMPTY {
-			p.Config.Credentials.TenantId = tenantId
-			p.Config.Credentials.ClientId = clientId
-			p.Config.Credentials.ClientSecret = clientSecret
-=======
 		if tenantId != "" && clientId != "" && clientSecret != "" {
 			p.Config.TenantId = tenantId
 			p.Config.ClientId = clientId
 			p.Config.ClientSecret = clientSecret
->>>>>>> f3cb294a
 		} else {
 			ValidateProviderAttribute(resp, path.Root("tenant_id"), "tenant id", tenantId, "POWER_PLATFORM_TENANT_ID")
 			ValidateProviderAttribute(resp, path.Root("client_id"), "client id", clientId, "POWER_PLATFORM_CLIENT_ID")
