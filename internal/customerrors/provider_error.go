// Copyright (c) Microsoft Corporation.
// Licensed under the MIT license.

package customerrors

import (
	"errors"
	"fmt"
)

type ErrorCode string

const (
	ERROR_OBJECT_NOT_FOUND             ErrorCode = "OBJECT_NOT_FOUND"
	ERROR_ENVIRONMENT_URL_NOT_FOUND    ErrorCode = "ENVIRONMENT_URL_NOT_FOUND"
	ERROR_ENVIRONMENTS_IN_ENV_GROUP    ErrorCode = "ENVIRONMENTS_IN_ENV_GROUP"
	ERROR_POLICY_ASSIGNED_TO_ENV_GROUP ErrorCode = "POLICY_ASSIGNED_TO_ENV_GROUP"
<<<<<<< HEAD
	ERROR_ENVIRONMENT_SETTINGS_FAILED  ErrorCode = "ENVIRONMENT_SETTINGS_FAILED"
=======
	ERROR_ENVIRONMENT_CREATION         ErrorCode = "ENVIRONMENT_CREATION"
>>>>>>> f848b556
)

var _ error = ProviderError{}

type ProviderError struct {
	ErrorCode ErrorCode
	Err       error
}

func (e ProviderError) Error() string {
	if e.Err == nil {
		return string(e.ErrorCode)
	}

	return fmt.Sprintf("%s: %s", e.ErrorCode, e.Err.Error())
}

func Unwrap(err error) error {
	if e, ok := err.(ProviderError); ok {
		return errors.Unwrap(e.Err)
	}

	return errors.Unwrap(err)
}

func Code(err error) ErrorCode {
	if err == nil {
		return ""
	}

	if e, ok := err.(ProviderError); ok {
		return e.ErrorCode
	}

	return ""
}

func NewProviderError(errorCode ErrorCode, format string, args ...any) error {
	return ProviderError{
		Err:       fmt.Errorf(format, args...),
		ErrorCode: errorCode,
	}
}

func WrapIntoProviderError(err error, errorCode ErrorCode, msg string) error {
	if err == nil {
		return ProviderError{
			Err:       fmt.Errorf("%s", msg),
			ErrorCode: errorCode,
		}
	}
	return ProviderError{
		Err:       fmt.Errorf("%s: [%w]", msg, err),
		ErrorCode: errorCode,
	}
}<|MERGE_RESOLUTION|>--- conflicted
+++ resolved
@@ -15,11 +15,8 @@
 	ERROR_ENVIRONMENT_URL_NOT_FOUND    ErrorCode = "ENVIRONMENT_URL_NOT_FOUND"
 	ERROR_ENVIRONMENTS_IN_ENV_GROUP    ErrorCode = "ENVIRONMENTS_IN_ENV_GROUP"
 	ERROR_POLICY_ASSIGNED_TO_ENV_GROUP ErrorCode = "POLICY_ASSIGNED_TO_ENV_GROUP"
-<<<<<<< HEAD
 	ERROR_ENVIRONMENT_SETTINGS_FAILED  ErrorCode = "ENVIRONMENT_SETTINGS_FAILED"
-=======
 	ERROR_ENVIRONMENT_CREATION         ErrorCode = "ENVIRONMENT_CREATION"
->>>>>>> f848b556
 )
 
 var _ error = ProviderError{}
