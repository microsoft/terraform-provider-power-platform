--- conflicted
+++ resolved
@@ -6,14 +6,8 @@
 // DiffArrays returns the added and removed items between two string arrays.
 // This can be useful for comparing plan vs state arrays.
 func Diff(newArr, oldArr []string) (added []string, removed []string) {
-<<<<<<< HEAD
 	addedElements := make([]string, 0)
 	removedElements := make([]string, 0)
-
-=======
-	added = make([]string, 0)
-	removed = make([]string, 0)
->>>>>>> f95e124c
 	oldMap := make(map[string]bool)
 	for _, item := range oldArr {
 		oldMap[item] = true
@@ -32,12 +26,8 @@
 			removedElements = append(removedElements, item)
 		}
 	}
-<<<<<<< HEAD
 
 	return addedElements, removedElements
-=======
-	return added, removed
->>>>>>> f95e124c
 }
 
 // ArrayContains returns true if the given array contains the given item.
