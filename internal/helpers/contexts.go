--- conflicted
+++ resolved
@@ -46,17 +46,10 @@
 // This function should be called at the start of a resource or data source request function
 // The returned closure should be deferred at the start of the function
 // The closure will log the end of the request scope
-<<<<<<< HEAD
 // The context is updated with the request context so that it can be accessed in lower level functions.
-func EnterRequestContext(ctx context.Context, typ TypeInfo, req any) (context.Context, func()) {
-	reqId := strings.ReplaceAll(uuid.New().String(), "-", "")
-	objType, reqType := getRequestType(req)
-=======
-// The context is updated with the request context so that it can be accessed in lower level functions
 func EnterRequestContext[T AllowedRequestTypes](ctx context.Context, typ TypeInfo, req T) (context.Context, func()) {
 	reqId := strings.ReplaceAll(uuid.New().String(), "-", "")
 	reqType := reflect.TypeOf(req).String()
->>>>>>> 4e691e3d
 	name := typ.FullTypeName()
 
 	tflog.Debug(ctx, fmt.Sprintf("%s START: %s", reqType, name), map[string]any{
@@ -64,15 +57,10 @@
 		"providerVersion": common.ProviderVersion,
 	})
 
-<<<<<<< HEAD
 	// Add the request context to the context so that we can access it in lower level functions.
-	ctx = context.WithValue(ctx, REQUEST_CONTEXT_KEY, RequestContextValue{ObjectType: objType, RequestType: reqType, ObjectName: name, RequestId: reqId})
-=======
-	// Add the request context to the context so that we can access it in lower level functions
 	ctx = context.WithValue(ctx, REQUEST_CONTEXT_KEY, RequestContextValue{RequestType: reqType, ObjectName: name, RequestId: reqId})
 	ctx = tflog.SetField(ctx, "request_id", reqId)
 	ctx = tflog.SetField(ctx, "request_type", reqType)
->>>>>>> 4e691e3d
 
 	// This returns a closure that can be used to defer the exit of the request scope.
 	return ctx, func() {
@@ -96,51 +84,7 @@
 	}
 }
 
-<<<<<<< HEAD
-// getRequestType returns the object type and request type for a given request.
-func getRequestType(req any) (string, string) {
-	switch req.(type) {
-	case resource.CreateRequest:
-		return "RESOURCE", "CREATE"
-	case resource.ReadRequest:
-		return "RESOURCE", "READ"
-	case resource.UpdateRequest:
-		return "RESOURCE", "UPDATE"
-	case resource.DeleteRequest:
-		return "RESOURCE", "DELETE"
-	case resource.SchemaRequest:
-		return "RESOURCE", "SCHEMA"
-	case resource.ConfigureRequest:
-		return "RESOURCE", "CONFIGURE"
-	case resource.ModifyPlanRequest:
-		return "RESOURCE", "MODIFY_PLAN"
-	case resource.ImportStateRequest:
-		return "RESOURCE", "IMPORT"
-	case resource.UpgradeStateRequest:
-		return "RESOURCE", "UPGRADE"
-	case datasource.ReadRequest:
-		return "DATA_SOURCE", "READ"
-	case datasource.SchemaRequest:
-		return "DATA_SOURCE", "SCHEMA"
-	case datasource.ConfigureRequest:
-		return "DATA_SOURCE", "CONFIGURE"
-	case datasource.MetadataRequest:
-		return "DATA_SOURCE", "METADATA"
-	case provider.ConfigureRequest:
-		return "PROVIDER", "CONFIGURE"
-	case provider.MetaSchemaRequest:
-		return "PROVIDER", "METASCHEMA"
-	case provider.MetadataRequest:
-		return "PROVIDER", "METADATA"
-	case provider.SchemaRequest:
-		return "PROVIDER", "SCHEMA"
-	case provider.ValidateConfigRequest:
-		return "PROVIDER", "VALIDATE_CONFIG"
-	default:
-		return "UNKNOWN", "UNKNOWN"
-	}
-=======
-// AllowedRequestTypes is an interface that defines the allowed request types for the getRequestTypeName function
+// AllowedRequestTypes is an interface that defines the allowed request types for the getRequestTypeName function.
 type AllowedRequestTypes interface {
     resource.CreateRequest | 
 	resource.MetadataRequest |
@@ -160,12 +104,11 @@
 	datasource.ValidateConfigRequest
 }
 
-// AllowedProviderRequestTypes is an interface that defines the allowed request types for the EnterProviderContext function
+// AllowedProviderRequestTypes is an interface that defines the allowed request types for the EnterProviderContext function.
 type AllowedProviderRequestTypes interface {
 	provider.ConfigureRequest |
 	provider.MetaSchemaRequest |
 	provider.MetadataRequest |
 	provider.SchemaRequest |
 	provider.ValidateConfigRequest
->>>>>>> 4e691e3d
 }