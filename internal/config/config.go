// Copyright (c) Microsoft Corporation.
// Licensed under the MIT license.

package config

import (
	"github.com/Azure/azure-sdk-for-go/sdk/azcore/cloud"
	"github.com/hashicorp/terraform-plugin-framework/types"
	"github.com/microsoft/terraform-provider-power-platform/internal/constants"
)

type ProviderConfig struct {
	UseCli  bool
	UseOidc bool

	TenantId     string
	ClientId     string
	ClientSecret string

	ClientCertificatePassword string
	ClientCertificateRaw      string

	OidcRequestToken  string
	OidcRequestUrl    string
	OidcToken         string
	OidcTokenFilePath string

	// internal runtime configuration values
	TestMode         bool
	Urls             ProviderConfigUrls
	TelemetryOptout  bool
	Cloud            cloud.Configuration
	TerraformVersion string
}

type ProviderConfigUrls struct {
	BapiUrl            string
	PowerAppsUrl       string
	PowerAppsScope     string
	PowerPlatformUrl   string
	PowerPlatformScope string
	LicensingUrl       string
}

<<<<<<< HEAD
type ProviderCredentials struct {
	TestMode bool
	UseCli   bool
	UseOidc  bool

	TenantId     string
	ClientId     string
	ClientSecret string

	ClientCertificatePassword string
	ClientCertificateRaw      string

	OidcRequestToken  string
	OidcRequestUrl    string
	OidcToken         string
	OidcTokenFilePath string
}

const (
	EMPTY_STRING = ""
)

func (model *ProviderCredentials) IsClientSecretCredentialsProvided() bool {
	return model.ClientId != EMPTY_STRING && model.ClientSecret != EMPTY_STRING && model.TenantId != EMPTY_STRING
}

func (model *ProviderCredentials) IsClientCertificateCredentialsProvided() bool {
	return model.ClientCertificateRaw != constants.EMPTY
=======
// IsClientSecretCredentialsProvided returns true if all the required cred 
func (model *ProviderConfig) IsClientSecretCredentialsProvided() bool {
	return model.ClientId != "" && model.ClientSecret != "" && model.TenantId != ""
}

func (model *ProviderConfig) IsClientCertificateCredentialsProvided() bool {
	return model.ClientCertificateRaw != ""
>>>>>>> f3cb294a
}

func (model *ProviderConfig) IsCliProvided() bool {
	return model.UseCli
}

func (model *ProviderConfig) IsOidcProvided() bool {
	return model.UseOidc
}

// ProviderConfigModel is a model for the provider configuration.
type ProviderConfigModel struct {
	UseCli  types.Bool `tfsdk:"use_cli"`
	UseOidc types.Bool `tfsdk:"use_oidc"`

	Cloud           types.String `tfsdk:"cloud"`
	TelemetryOptout types.Bool   `tfsdk:"telemetry_optout"`

	TenantId     types.String `tfsdk:"tenant_id"`
	ClientId     types.String `tfsdk:"client_id"`
	ClientSecret types.String `tfsdk:"client_secret"`

	ClientCertificateFilePath types.String `tfsdk:"client_certificate_file_path"`
	ClientCertificate         types.String `tfsdk:"client_certificate"`
	ClientCertificatePassword types.String `tfsdk:"client_certificate_password"`

	OidcRequestToken  types.String `tfsdk:"oidc_request_token"`
	OidcRequestUrl    types.String `tfsdk:"oidc_request_url"`
	OidcToken         types.String `tfsdk:"oidc_token"`
	OidcTokenFilePath types.String `tfsdk:"oidc_token_file_path"`
}<|MERGE_RESOLUTION|>--- conflicted
+++ resolved
@@ -42,44 +42,17 @@
 	LicensingUrl       string
 }
 
-<<<<<<< HEAD
-type ProviderCredentials struct {
-	TestMode bool
-	UseCli   bool
-	UseOidc  bool
-
-	TenantId     string
-	ClientId     string
-	ClientSecret string
-
-	ClientCertificatePassword string
-	ClientCertificateRaw      string
-
-	OidcRequestToken  string
-	OidcRequestUrl    string
-	OidcToken         string
-	OidcTokenFilePath string
-}
-
+// IsClientSecretCredentialsProvided returns true if all the required cred 
 const (
 	EMPTY_STRING = ""
 )
 
-func (model *ProviderCredentials) IsClientSecretCredentialsProvided() bool {
+func (model *ProviderConfig) IsClientSecretCredentialsProvided() bool {
 	return model.ClientId != EMPTY_STRING && model.ClientSecret != EMPTY_STRING && model.TenantId != EMPTY_STRING
 }
 
-func (model *ProviderCredentials) IsClientCertificateCredentialsProvided() bool {
+func (model *ProviderConfig) IsClientCertificateCredentialsProvided() bool {
 	return model.ClientCertificateRaw != constants.EMPTY
-=======
-// IsClientSecretCredentialsProvided returns true if all the required cred 
-func (model *ProviderConfig) IsClientSecretCredentialsProvided() bool {
-	return model.ClientId != "" && model.ClientSecret != "" && model.TenantId != ""
-}
-
-func (model *ProviderConfig) IsClientCertificateCredentialsProvided() bool {
-	return model.ClientCertificateRaw != ""
->>>>>>> f3cb294a
 }
 
 func (model *ProviderConfig) IsCliProvided() bool {
