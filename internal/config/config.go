--- conflicted
+++ resolved
@@ -35,11 +35,9 @@
 	OidcToken         string
 	OidcTokenFilePath string
 
-<<<<<<< HEAD
+
 	CloudType string
-=======
 	AzDOServiceConnectionID string
->>>>>>> a731f46e
 
 	// internal runtime configuration values
 	TestMode         bool
