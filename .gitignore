--- conflicted
+++ resolved
@@ -81,13 +81,6 @@
 makefile
 
 # MSI files
-<<<<<<< HEAD
 *.msi
 
-# test zip files like TerraformTestSolution_Complex_1_1_0_0.zip
-*.zip
-
-examples/temp
-=======
-*.msi
->>>>>>> 7f5050d3
+examples/temp