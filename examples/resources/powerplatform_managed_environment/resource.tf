--- conflicted
+++ resolved
@@ -29,11 +29,7 @@
   max_limit_user_sharing          = 10
   solution_checker_mode           = "Warn"
   suppress_validation_emails      = true
-<<<<<<< HEAD
-  solution_checker_rule_overrides = toset(["meta-remove-dup-reg", "meta-avoid-reg-no-attribute"])
-=======
   solution_checker_rule_overrides = toset(["meta-avoid-reg-no-attribute", "meta-avoid-reg-retrieve", "app-use-delayoutput-text-input"])
->>>>>>> abb5017f
   maker_onboarding_markdown       = "this is example markdown"
   maker_onboarding_url            = "https://www.microsoft.com"
 }
