--- conflicted
+++ resolved
@@ -4,12 +4,8 @@
       source = "microsoft/power-platform"
     }
     azurerm = {
-<<<<<<< HEAD
-      source = "hashicorp/azurerm"
-=======
       source  = "hashicorp/azurerm"
       version = "4.0.1"
->>>>>>> c83e113a
     }
     azurecaf = {
       source = "aztfmod/azurecaf"
